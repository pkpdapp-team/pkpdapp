#
# This file is part of PKPDApp (https://github.com/pkpdapp-team/pkpdapp) which
# is released under the BSD 3-clause license. See accompanying LICENSE.md for
# copyright notice and full license details.
#

from django.db import migrations


class Migration(migrations.Migration):

    dependencies = [
        ('pkpdapp', '0003_initial_users_and_projects'),
<<<<<<< HEAD
        ('pkpdapp', '0006_initial_pkpd_models'),
=======
        ('pkpdapp', '0005_initial_datasets'),
>>>>>>> ce91d268
    ]

    operations = [
    ]<|MERGE_RESOLUTION|>--- conflicted
+++ resolved
@@ -11,11 +11,8 @@
 
     dependencies = [
         ('pkpdapp', '0003_initial_users_and_projects'),
-<<<<<<< HEAD
         ('pkpdapp', '0006_initial_pkpd_models'),
-=======
         ('pkpdapp', '0005_initial_datasets'),
->>>>>>> ce91d268
     ]
 
     operations = [
