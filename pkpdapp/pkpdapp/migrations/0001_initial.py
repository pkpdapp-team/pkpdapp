--- conflicted
+++ resolved
@@ -111,8 +111,6 @@
             },
         ),
         migrations.CreateModel(
-<<<<<<< HEAD
-=======
             name='Subject',
             fields=[
                 ('id', models.AutoField(auto_created=True, primary_key=True, serialize=False, verbose_name='ID')),
@@ -124,7 +122,6 @@
             ],
         ),
         migrations.CreateModel(
->>>>>>> b19eb84c
             name='Protocol',
             fields=[
                 ('id', models.AutoField(auto_created=True, primary_key=True, serialize=False, verbose_name='ID')),
