#
# This file is part of PKPDApp (https://github.com/pkpdapp-team/pkpdapp) which
# is released under the BSD 3-clause license. See accompanying LICENSE.md for
# copyright notice and full license details.
#
# flake8: noqa F401

from .views import (
    DatasetView,
    UserView,
    ProjectView,
    CompoundView,
    PharmacokineticView,
    CombinedModelView,
    PharmacodynamicView,
    DoseView,
    ProtocolView,
    SimulateCombinedView,
    SimulatePdView,
    UnitView,
    BiomarkerTypeView,
    VariableView,
    SubjectView,
    ProjectAccessView,
    NcaView,
    AuceView,
    InferenceView,
    InferenceChainView,
    AlgorithmView,
    StopInferenceView,
<<<<<<< HEAD
    LogLikelihoodView,
    InferenceWizardView,
    login_view,
    logout_view,
    get_csrf,
    SessionView,
    WhoAmIView,
    SimulationViewSet,
    SubjectGroupView,
    ResultsTableView,
    TagView,
=======
    LogLikelihoodView, InferenceWizardView, 
    login_view, logout_view, get_csrf, SessionView, WhoAmIView,
    SimulationViewSet, SubjectGroupView,
    ResultsTableView, EfficacyExperimentView
>>>>>>> 73c968a5
)<|MERGE_RESOLUTION|>--- conflicted
+++ resolved
@@ -28,7 +28,6 @@
     InferenceChainView,
     AlgorithmView,
     StopInferenceView,
-<<<<<<< HEAD
     LogLikelihoodView,
     InferenceWizardView,
     login_view,
@@ -40,10 +39,5 @@
     SubjectGroupView,
     ResultsTableView,
     TagView,
-=======
-    LogLikelihoodView, InferenceWizardView, 
-    login_view, logout_view, get_csrf, SessionView, WhoAmIView,
-    SimulationViewSet, SubjectGroupView,
-    ResultsTableView, EfficacyExperimentView
->>>>>>> 73c968a5
+    EfficacyExperimentView,
 )