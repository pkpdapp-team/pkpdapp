--- conflicted
+++ resolved
@@ -8,11 +8,7 @@
     Dataset, BiomarkerType, Subject, Protocol, Project,
     PharmacokineticModel, PharmacodynamicModel,
     DosedPharmacokineticModel, PkpdModel,
-<<<<<<< HEAD
     Profile, Dose, Unit, Biomarker, Compound, Variable,
-=======
-    Profile, Dose, Unit, Biomarker, Compound
->>>>>>> cf3a5e34
 )
 from django.contrib.auth.models import User
 from pkpdapp.models.mechanistic_model import MyokitModelMixin
