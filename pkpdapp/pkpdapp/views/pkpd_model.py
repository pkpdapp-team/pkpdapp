#
# This file is part of PKPDApp (https://github.com/pkpdapp-team/pkpdapp) which
# is released under the BSD 3-clause license. See accompanying LICENSE.md for
# copyright notice and full license details.
#

from django.views.generic import (
    DetailView, CreateView,
    UpdateView, DeleteView,
    ListView,
)
from pkpdapp.forms import CreateNewPkpdModel
from django.urls import reverse_lazy
from pkpdapp.models import (
    PharmokineticModel, DosedPharmokineticModel, PharmacodynamicModel
)


class PharmacodynamicModelDetailView(DetailView):
    model = PharmacodynamicModel
    template_name = 'pkpd_model_detail.html'


class PharmacodynamicModelListView(ListView):
    model = PharmacodynamicModel
    template_name = 'pkpd_model_list.html'


class PkpdModelCreate(CreateView):
<<<<<<< HEAD
    model = PharmacodynamicModel
    fields = ['name', 'description']
=======
    form_class = CreateNewPkpdModel
    model = PkpdModel
>>>>>>> cdca3c9e
    template_name = 'pkpd_model_form.html'

    def get_form_kwargs(self):
        kwargs = super().get_form_kwargs()
        if 'project' in self.kwargs:
            kwargs['project'] = self.kwargs['project']
        return kwargs

    def get_success_url(self):
        return reverse_lazy(
            'pkpd_model-detail',
            kwargs={'pk': self.object.pk}
        )


class PkpdModelUpdate(UpdateView):
<<<<<<< HEAD
    model = PharmacodynamicModel
    fields = ['name', 'description']
=======
    model = PkpdModel
    fields = ['name', 'description', 'model_type', 'sbml']
>>>>>>> cdca3c9e
    template_name = 'pkpd_model_form.html'


class PharmacodynamicModelDeleteView(DeleteView):
    model = PharmacodynamicModel
    success_url = reverse_lazy('pharmodynamic_model-list')
    template_name = 'pkpd_model_confirm_delete.html'<|MERGE_RESOLUTION|>--- conflicted
+++ resolved
@@ -26,14 +26,26 @@
     template_name = 'pkpd_model_list.html'
 
 
-class PkpdModelCreate(CreateView):
-<<<<<<< HEAD
+class PharmacodynamicModelCreate(CreateView):
     model = PharmacodynamicModel
-    fields = ['name', 'description']
-=======
     form_class = CreateNewPkpdModel
-    model = PkpdModel
->>>>>>> cdca3c9e
+    template_name = 'pkpd_model_form.html'
+
+    def get_form_kwargs(self):
+        kwargs = super().get_form_kwargs()
+        if 'project' in self.kwargs:
+            kwargs['project'] = self.kwargs['project']
+        return kwargs
+
+    def get_success_url(self):
+        return reverse_lazy(
+            'pkpd_model-detail',
+            kwargs={'pk': self.object.pk}
+        )
+
+class PharmacokineticModelCreate(CreateView):
+    model = PharmacokineticModel
+    form_class = CreateNewPkpdModel
     template_name = 'pkpd_model_form.html'
 
     def get_form_kwargs(self):
@@ -49,14 +61,11 @@
         )
 
 
+
+
 class PkpdModelUpdate(UpdateView):
-<<<<<<< HEAD
     model = PharmacodynamicModel
-    fields = ['name', 'description']
-=======
-    model = PkpdModel
     fields = ['name', 'description', 'model_type', 'sbml']
->>>>>>> cdca3c9e
     template_name = 'pkpd_model_form.html'
 
 
