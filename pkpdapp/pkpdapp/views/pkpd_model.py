#
# This file is part of PKPDApp (https://github.com/pkpdapp-team/pkpdapp) which
# is released under the BSD 3-clause license. See accompanying LICENSE.md for
# copyright notice and full license details.
#

from django.views.generic import (DetailView, CreateView, UpdateView,
                                  DeleteView, ListView)
from django.contrib.auth.mixins import LoginRequiredMixin
from pkpdapp.forms import (
    CreateNewPharmodynamicModel,
    CreateNewDosedPharmokineticModel,
    CreateNewPkpdModel,
)
from django.urls import reverse_lazy
<<<<<<< HEAD
from pkpdapp.models import (PharmacokineticModel, DosedPharmacokineticModel,
                            PharmacodynamicModel, Biomarker, BiomarkerType,
                            Dose)
import pandas as pd
from pkpdapp.dash_apps.simulation import PKSimulationApp, PDSimulationApp
import pkpdapp.erlotinib as erlo
from dash.dependencies import Input, Output
import dash
from myokit.formats.sbml import SBMLParsingError


def create_dash_app(model, project):
    # create dash app

    if isinstance(model, PharmacodynamicModel):
        app = PDSimulationApp(name='parmacodynamic_view')
        sbml_str = model.sbml.encode('utf-8')
        try:
            erlo_m = erlo.PharmacodynamicModel(sbml_str)
            param_names = erlo_m.parameters()
            param_names_dict = {}
            for p in param_names:
                param_names_dict[p] = p.replace('.', '_')
            erlo_m.set_parameter_names(names=param_names_dict)
            app.add_model(erlo_m, model.name, use=True)
        except SBMLParsingError:
            pass

    else:
        app = PKSimulationApp(name='dosed_parmokinetic_view')
        # get model sbml strings and add erlo models
        m = model.pharmacokinetic_model
        sbml_str = m.sbml.encode('utf-8')
        try:
            erlo_m = erlo.PharmacokineticModel(sbml_str)
            param_names = erlo_m.parameters()
            param_names_dict = {}
            for p in param_names:
                param_names_dict[p] = p.replace('.', '_')
            erlo_m.set_parameter_names(names=param_names_dict)
            app.add_model(erlo_m, m.name, use=True)
            app.set_administration(model.dose_compartment)
            events = [
                (d.amount, d.start_time, d.duration)
                for d in Dose.objects.filter(protocol=model.protocol)
            ]
            app.set_dosing_events(events)
        except SBMLParsingError:
            pass

    # add datasets
    if project:
        for i, d in enumerate(project.datasets.all()):
            biomarker_types = BiomarkerType.objects.filter(dataset=d)
            biomarkers = Biomarker.objects\
                .select_related('biomarker_type__name')\
                .filter(biomarker_type__in=biomarker_types)

            # convert to pandas dataframe with the column names expected
            df = pd.DataFrame(
                list(
                    biomarkers.values('time', 'subject_id',
                                      'biomarker_type__name', 'value')))
=======
from pkpdapp.models import (
    PharmacokineticModel, DosedPharmacokineticModel,
    PharmacodynamicModel, PkpdModel,
    Dose, Biomarker, BiomarkerType, Protocol
)
import pandas as pd
from pkpdapp.dash_apps.model_view import ModelViewState


def create_model_view_state(model, project):
    # create dash state
    state = ModelViewState()
    is_pk = isinstance(model, DosedPharmacokineticModel)
    is_pkpd = isinstance(model, PkpdModel)
    if is_pk:
        state.add_model(
            model.pharmacokinetic_model.sbml,
            model.pharmacokinetic_model.name, is_pk=is_pk, use=True
        )
        state.set_administration(
            model.dose_compartment,
            direct=model.protocol.dose_type == Protocol.DoseType.DIRECT
        )
        events = [
            (d.amount, d.start_time, d.duration)
            for d in Dose.objects.filter(protocol=model.protocol)
        ]
        state.set_dosing_events(events)
    elif is_pkpd:
        state.add_model(
            model.sbml,
            model.name, is_pk=True, use=True
        )
        state.set_administration(
            model.dose_compartment,
            direct=model.protocol.dose_type == Protocol.DoseType.DIRECT
        )
        events = [
            (d.amount, d.start_time, d.duration)
            for d in Dose.objects.filter(protocol=model.protocol)
        ]
        state.set_dosing_events(events)

    else:
        state.add_model(model.sbml, model.name, is_pk=is_pk, use=True)

    # add datasets
    if project is None:
        return state

    for dataset in project.datasets.all():
        biomarker_types = BiomarkerType.objects.filter(dataset=dataset)
        biomarkers = Biomarker.objects\
            .filter(biomarker_type__in=biomarker_types)

        if biomarkers:
            biomarker_units = {
                b['name']: b['unit__symbol']
                for b in biomarker_types.values(
                    'name', 'unit__symbol'
                )
            }

            df = pd.DataFrame(
                list(
                    biomarkers.values(
                        'time', 'subject_id',
                        'biomarker_type__name',
                        'value'
                    )
                )
            )
>>>>>>> b19eb84c
            df.rename(columns={
                'subject_id': 'ID',
                'time': 'Time',
                'biomarker_type__name': 'Biomarker',
                'value': 'Measurement'
            }, inplace=True)

<<<<<<< HEAD
            app.add_data(df, d.name, use=False)

    # generate dash app
    app.set_layout()

    # we need slider ids for callback, count the number of parameters for
    # each model so we know what parameter in the list corresponds to which
    # model
    sliders = app.slider_ids()
    n_params = [len(s) for s in sliders]
    offsets = [0]
    for i in range(1, len(n_params)):
        offsets.append(offsets[i - 1] + n_params[i])

    # Define simulation callbacks
    @app.app.callback(
        Output('fig', 'figure'), [Input(s, 'value') for s in sum(sliders, [])],
        [Input('dataset-select', 'value'),
         Input('biomarker-select', 'value')])
    def update_simulation(*args):
        """
        if the models, datasets or biomarkers are
        changed then regenerate the figure entirely

        if a slider is moved, determine the relevent model based on the id
        name, then update that particular simulation
        """
        ctx = dash.callback_context
        cid = None
        if ctx.triggered:
            cid = ctx.triggered[0]['prop_id'].split('.')[0]
        print('ARGS', args)

        if cid == 'dataset-select':
            print('update datasets')
            app.set_used_datasets(args[-2])
            return app.create_figure()
        elif cid == 'biomarker-select':
            app.set_used_biomarker(args[-1])
            return app.create_figure()
        elif cid is not None:
            model_index = int(cid[:2])
            n = n_params[model_index]
            offset = offsets[model_index]
            parameters = args[offset:offset + n]
            return app.update_simulation(model_index, parameters)

        return app._fig._fig

    return app
=======
            state.add_data(df, dataset.name, biomarker_units)

    return state
>>>>>>> b19eb84c


class PharmacodynamicModelDetailView(LoginRequiredMixin, DetailView):
    model = PharmacodynamicModel
    template_name = 'pd_model_detail.html'

    def get(self, request, *args, **kwargs):
        self._app = create_dash_app(self.get_object(),
                                    self.request.user.profile.selected_project)
        return super().get(request)


class PharmacodynamicModelListView(ListView):
    model = PharmacodynamicModel
    template_name = 'pd_model_list.html'


class PharmacodynamicModelCreate(CreateView):
    model = PharmacodynamicModel
    form_class = CreateNewPharmodynamicModel
    template_name = 'pd_model_form.html'

    def get_form_kwargs(self):
        kwargs = super().get_form_kwargs()
        if 'project' in self.kwargs:
            kwargs['project'] = self.kwargs['project']
        return kwargs

    def get_success_url(self):
        return reverse_lazy('pd_model-detail', kwargs={'pk': self.object.pk})


class PharmacodynamicModelUpdate(UpdateView):
    model = PharmacodynamicModel
    fields = ['name', 'description', 'sbml']
    template_name = 'pd_model_form.html'


class PharmacodynamicModelDeleteView(DeleteView):
    model = PharmacodynamicModel
    success_url = reverse_lazy('pd_model-list')
    template_name = 'pd_model_confirm_delete.html'


class DosedPharmacokineticModelDetail(LoginRequiredMixin, DetailView):
    template_name = 'dosed_pharmacokinetic_detail.html'
    fields = [
        'pharmacokinetic_model', 'dose_compartment', 'protocol',
    ]
    model = DosedPharmacokineticModel

    def get(self, request, *args, **kwargs):
        self._app = create_dash_app(self.get_object(),
                                    self.request.user.profile.selected_project)
        return super().get(request)


class DosedPharmacokineticModelCreate(LoginRequiredMixin, CreateView):
    template_name = 'dosed_pharmacokinetic_form.html'
    model = DosedPharmacokineticModel
    form_class = CreateNewDosedPharmokineticModel

    def get_form_kwargs(self):
        kwargs = super().get_form_kwargs()
        if 'project' in self.kwargs:
            kwargs['project'] = self.kwargs['project']
        return kwargs


class DosedPharmacokineticModelUpdate(LoginRequiredMixin, UpdateView):
    """
    This class defines the interface for model simulation.
    """
    template_name = 'dosed_pharmacokinetic_form.html'
    model = DosedPharmacokineticModel
    form_class = CreateNewDosedPharmokineticModel

    def get_form_kwargs(self):
        kwargs = super().get_form_kwargs()
        kwargs['project'] = self.request.user.profile.selected_project.id
        return kwargs


class PkpdModelDetail(LoginRequiredMixin, DetailView):
    template_name = 'pkpd_model_detail.html'
    fields = [
        'name', 'sbml', 'dose_compartment', 'protocol',
    ]
    model = PkpdModel

    def get(self, request, *args, **kwargs):
        session = request.session
        session['django_plotly_dash'] = {
            'model_view': create_model_view_state(
                self.get_object(),
                self.request.user.profile.selected_project
            ).to_json()
        }
        return super().get(request)


class PkpdModelCreate(LoginRequiredMixin, CreateView):
    template_name = 'pkpd_model_form.html'
    model = PkpdModel
    form_class = CreateNewPkpdModel

    def get_form_kwargs(self):
        kwargs = super().get_form_kwargs()
        if 'project' in self.kwargs:
            kwargs['project'] = self.kwargs['project']
        return kwargs


class PkpdModelUpdate(LoginRequiredMixin, UpdateView):
    template_name = 'pkpd_model_form.html'
    model = PkpdModel
    form_class = CreateNewPkpdModel

    def get(self, request, *args, **kwargs):
        self._app = create_dash_app(self.get_object(),
                                    self.request.user.profile.selected_project)
        return super().get(request)


class PharmacokineticModelDetail(DetailView):
    model = PharmacokineticModel
    template_name = 'pk_model_detail.html'<|MERGE_RESOLUTION|>--- conflicted
+++ resolved
@@ -13,71 +13,6 @@
     CreateNewPkpdModel,
 )
 from django.urls import reverse_lazy
-<<<<<<< HEAD
-from pkpdapp.models import (PharmacokineticModel, DosedPharmacokineticModel,
-                            PharmacodynamicModel, Biomarker, BiomarkerType,
-                            Dose)
-import pandas as pd
-from pkpdapp.dash_apps.simulation import PKSimulationApp, PDSimulationApp
-import pkpdapp.erlotinib as erlo
-from dash.dependencies import Input, Output
-import dash
-from myokit.formats.sbml import SBMLParsingError
-
-
-def create_dash_app(model, project):
-    # create dash app
-
-    if isinstance(model, PharmacodynamicModel):
-        app = PDSimulationApp(name='parmacodynamic_view')
-        sbml_str = model.sbml.encode('utf-8')
-        try:
-            erlo_m = erlo.PharmacodynamicModel(sbml_str)
-            param_names = erlo_m.parameters()
-            param_names_dict = {}
-            for p in param_names:
-                param_names_dict[p] = p.replace('.', '_')
-            erlo_m.set_parameter_names(names=param_names_dict)
-            app.add_model(erlo_m, model.name, use=True)
-        except SBMLParsingError:
-            pass
-
-    else:
-        app = PKSimulationApp(name='dosed_parmokinetic_view')
-        # get model sbml strings and add erlo models
-        m = model.pharmacokinetic_model
-        sbml_str = m.sbml.encode('utf-8')
-        try:
-            erlo_m = erlo.PharmacokineticModel(sbml_str)
-            param_names = erlo_m.parameters()
-            param_names_dict = {}
-            for p in param_names:
-                param_names_dict[p] = p.replace('.', '_')
-            erlo_m.set_parameter_names(names=param_names_dict)
-            app.add_model(erlo_m, m.name, use=True)
-            app.set_administration(model.dose_compartment)
-            events = [
-                (d.amount, d.start_time, d.duration)
-                for d in Dose.objects.filter(protocol=model.protocol)
-            ]
-            app.set_dosing_events(events)
-        except SBMLParsingError:
-            pass
-
-    # add datasets
-    if project:
-        for i, d in enumerate(project.datasets.all()):
-            biomarker_types = BiomarkerType.objects.filter(dataset=d)
-            biomarkers = Biomarker.objects\
-                .select_related('biomarker_type__name')\
-                .filter(biomarker_type__in=biomarker_types)
-
-            # convert to pandas dataframe with the column names expected
-            df = pd.DataFrame(
-                list(
-                    biomarkers.values('time', 'subject_id',
-                                      'biomarker_type__name', 'value')))
-=======
 from pkpdapp.models import (
     PharmacokineticModel, DosedPharmacokineticModel,
     PharmacodynamicModel, PkpdModel,
@@ -150,7 +85,6 @@
                     )
                 )
             )
->>>>>>> b19eb84c
             df.rename(columns={
                 'subject_id': 'ID',
                 'time': 'Time',
@@ -158,62 +92,9 @@
                 'value': 'Measurement'
             }, inplace=True)
 
-<<<<<<< HEAD
-            app.add_data(df, d.name, use=False)
-
-    # generate dash app
-    app.set_layout()
-
-    # we need slider ids for callback, count the number of parameters for
-    # each model so we know what parameter in the list corresponds to which
-    # model
-    sliders = app.slider_ids()
-    n_params = [len(s) for s in sliders]
-    offsets = [0]
-    for i in range(1, len(n_params)):
-        offsets.append(offsets[i - 1] + n_params[i])
-
-    # Define simulation callbacks
-    @app.app.callback(
-        Output('fig', 'figure'), [Input(s, 'value') for s in sum(sliders, [])],
-        [Input('dataset-select', 'value'),
-         Input('biomarker-select', 'value')])
-    def update_simulation(*args):
-        """
-        if the models, datasets or biomarkers are
-        changed then regenerate the figure entirely
-
-        if a slider is moved, determine the relevent model based on the id
-        name, then update that particular simulation
-        """
-        ctx = dash.callback_context
-        cid = None
-        if ctx.triggered:
-            cid = ctx.triggered[0]['prop_id'].split('.')[0]
-        print('ARGS', args)
-
-        if cid == 'dataset-select':
-            print('update datasets')
-            app.set_used_datasets(args[-2])
-            return app.create_figure()
-        elif cid == 'biomarker-select':
-            app.set_used_biomarker(args[-1])
-            return app.create_figure()
-        elif cid is not None:
-            model_index = int(cid[:2])
-            n = n_params[model_index]
-            offset = offsets[model_index]
-            parameters = args[offset:offset + n]
-            return app.update_simulation(model_index, parameters)
-
-        return app._fig._fig
-
-    return app
-=======
             state.add_data(df, dataset.name, biomarker_units)
 
     return state
->>>>>>> b19eb84c
 
 
 class PharmacodynamicModelDetailView(LoginRequiredMixin, DetailView):
@@ -221,8 +102,13 @@
     template_name = 'pd_model_detail.html'
 
     def get(self, request, *args, **kwargs):
-        self._app = create_dash_app(self.get_object(),
-                                    self.request.user.profile.selected_project)
+        session = request.session
+        session['django_plotly_dash'] = {
+            'model_view': create_model_view_state(
+                self.get_object(),
+                self.request.user.profile.selected_project
+            ).to_json()
+        }
         return super().get(request)
 
 
@@ -266,8 +152,13 @@
     model = DosedPharmacokineticModel
 
     def get(self, request, *args, **kwargs):
-        self._app = create_dash_app(self.get_object(),
-                                    self.request.user.profile.selected_project)
+        session = request.session
+        session['django_plotly_dash'] = {
+            'model_view': create_model_view_state(
+                self.get_object(),
+                self.request.user.profile.selected_project
+            ).to_json()
+        }
         return super().get(request)
 
 
@@ -333,8 +224,13 @@
     form_class = CreateNewPkpdModel
 
     def get(self, request, *args, **kwargs):
-        self._app = create_dash_app(self.get_object(),
-                                    self.request.user.profile.selected_project)
+        session = request.session
+        session['django_plotly_dash'] = {
+            'model_view': create_model_view_state(
+                self.get_object(),
+                self.request.user.profile.selected_project
+            ).to_json()
+        }
         return super().get(request)
 
 
