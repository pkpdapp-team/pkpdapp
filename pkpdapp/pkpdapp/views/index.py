--- conflicted
+++ resolved
@@ -3,13 +3,10 @@
 # is released under the BSD 3-clause license. See accompanying LICENSE.md for
 # copyright notice and full license details.
 #
-from django.views.generic import TemplateView
+from django.views.generic import FormView
 
+from pkpdapp.forms import IndexForm
 
-<<<<<<< HEAD
-class IndexView(TemplateView):
-    template_name = 'index.html'
-=======
 
 class IndexView(FormView):
     template_name = 'index.html'
@@ -24,5 +21,4 @@
         kwargs = super().get_form_kwargs()
         if self.request.user.is_authenticated:
             kwargs.update({'user': self.request.user})
-        return kwargs
->>>>>>> b19eb84c
+        return kwargs