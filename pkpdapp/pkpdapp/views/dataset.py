#
# This file is part of PKPDApp (https://github.com/pkpdapp-team/pkpdapp) which
# is released under the BSD 3-clause license. See accompanying LICENSE.md for
# copyright notice and full license details.
#
<<<<<<< HEAD
from django.shortcuts import render
from django.views.generic import DetailView, CreateView, UpdateView, DeleteView
=======
from django.views.generic import (
    DetailView, CreateView,
    UpdateView, DeleteView,
    ListView
)
>>>>>>> 054abdc8
from django.urls import reverse_lazy
from django.core.paginator import Paginator
from pkpdapp.models import Dataset, Biomarker, BiomarkerType
from ..forms import CreateNewDataset, CreateNewBiomarkerUnit
import pandas as pd
from django.contrib import messages
from django.apps import apps
from django.forms import formset_factory
from django.shortcuts import redirect


BASE_FILE_UPLOAD_ERROR = 'FILE UPLOAD FAILED: '


class DatasetDetailView(DetailView):
    model = Dataset
    paginate_by = 100
    template_name = 'dataset_detail.html'

    def get_context_data(self, **kwargs):
        # Call the base implementation first to get a context
        context = super().get_context_data(**kwargs)
        # Add in a QuerySet of all the books

        context['biomarker_types'] = BiomarkerType.objects.filter(
            dataset=context['dataset']
        )
        biomarker_dataset = self.get_paginated_biomarker_dataset(context)
        context['biomarker_dataset'] = biomarker_dataset
        context['page_obj'] = biomarker_dataset
        return context

    def get_paginated_biomarker_dataset(self, context):
        queryset = Biomarker.objects.filter(
            biomarker_type__dataset=context['dataset']
        ).order_by('id')
        paginator = Paginator(queryset, 20)  # paginate_by
        page = self.request.GET.get('page')
        activities = paginator.get_page(page)
        return activities


class DatasetListView(ListView):
    model = Dataset
    template_name = 'dataset_list.html'


class DatasetCreate(CreateView):
    model = Dataset
    fields = ['name', 'description']
    template_name = 'dataset_form.html'


class DatasetUpdate(UpdateView):
    model = Dataset
    fields = ['name', 'description']
    template_name = 'dataset_form.html'


def create(request):
    context = {}
    if request.method == "POST":
        form = CreateNewDataset(request.POST, request.FILES)
        context["form"] = form

        if form.is_valid():
            uploaded_file = request.FILES['file']

            # handling errors in uploaded files

            # error in file type
            if not uploaded_file.name.endswith('.csv'):
                messages.error(request,
                               BASE_FILE_UPLOAD_ERROR +
                               'THIS IS NOT A CSV FILE.')
                return render(request, 'dataset_create.html',
                              context)

            # error in file content
            data = pd.read_csv(uploaded_file)
            colnames = list(data.columns)
            if len(colnames) > 4:
                messages.error(
                    request,
                    BASE_FILE_UPLOAD_ERROR +
                    'THIS FILE HAS TOO MANY COLUMNS. ' +
                    'IT SHOULD ONLY HAVE: subject id, time, biomarker type, ' +
                    'value')
                return render(request, 'dataset_create.html',
                              context)
            required_cols = ['subject id', 'time', 'biomarker type', 'value']
            error_cols = []
            error_string = (BASE_FILE_UPLOAD_ERROR +
                            'FILE DOES NOT CONTAIN: ')
            for col in required_cols:
                if col not in colnames:
                    error_cols.append(col)
            if len(error_cols) > 0:
                messages.error(request,
                               error_string + ', '.join(error_cols))
                return render(request, 'dataset_create.html',
                              context)

            # no errors -> process and save as dataset
            dataset = Dataset(
                name=form.cleaned_data["name"],
                description=form.cleaned_data["description"],
                datetime=form.cleaned_data["datetime"],
                administration_type=form.cleaned_data["administration_type"],
            )
            dataset.save()

            # add to demo project
            Project = apps.get_model("pkpdapp", "Project")
            demo_project = Project.objects.get(name='demo')
            demo_project.datasets.add(dataset)
            context["dataset"] = dataset

            # find all the biomarker types for that dataset
            bts_unique = data["biomarker type"].unique().tolist()
            request.session['bts_unique'] = bts_unique
            request.session['data_raw'] = data.to_json()
            return redirect('dataset-biomarkers')

    else:
        form = CreateNewDataset()
        context["form"] = form
    return render(request, 'dataset_create.html',
                  context)


def select_biomarkers(request):
    context = {}
    bts_unique = request.session["bts_unique"]
    data = pd.read_json(request.session["data_raw"])
    # dataset = request.session["dataset"]
    formset = formset_factory(
        CreateNewBiomarkerUnit,
        extra=len(bts_unique)
    )
    context["biomarkernames"] = bts_unique
    context["formset"] = formset
    dataset = Dataset.objects.latest('id')
    if request.method == "POST":
        formset = formset(request.POST)
        if formset.is_valid():
            biomarker_types = []
            k = 0
            for f in formset:
                cd = f.cleaned_data
                unit = cd.get("unit")
                desc = cd.get("description")
                biomarker_types.append(BiomarkerType(
                    name=bts_unique[k],
                    description=desc,
                    unit=unit,
                    dataset=dataset
                ))
                k += 1
            [bm.save() for bm in biomarker_types]

            # create all the biomarker measurements for that dataset
            # find the index of the biomarker type, so we don't have to
            # keep looking it up
            biomarker_index = {}
            for i, b in enumerate(bts_unique):
                biomarker_index[b] = i
            for index, row in data.iterrows():
                index = biomarker_index[row['biomarker type']]
                biomarker = Biomarker(
                    time=row['time'],
                    subject_id=row['subject id'],
                    value=row['value'],
                    biomarker_type=biomarker_types[index]
                )
                biomarker.save()
        context['dataset'] = dataset
        return render(request, 'dataset_create.html',
                      context)
    else:
        context["formset"] = formset
    return render(request, 'dataset_create.html',
                  context)


class DatasetDelete(DeleteView):
    model = Dataset
    success_url = reverse_lazy('dataset-list')
    template_name = 'dataset_confirm_delete.html'<|MERGE_RESOLUTION|>--- conflicted
+++ resolved
@@ -3,16 +3,8 @@
 # is released under the BSD 3-clause license. See accompanying LICENSE.md for
 # copyright notice and full license details.
 #
-<<<<<<< HEAD
 from django.shortcuts import render
 from django.views.generic import DetailView, CreateView, UpdateView, DeleteView
-=======
-from django.views.generic import (
-    DetailView, CreateView,
-    UpdateView, DeleteView,
-    ListView
-)
->>>>>>> 054abdc8
 from django.urls import reverse_lazy
 from django.core.paginator import Paginator
 from pkpdapp.models import Dataset, Biomarker, BiomarkerType
