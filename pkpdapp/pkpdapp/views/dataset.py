#
# This file is part of PKPDApp (https://github.com/pkpdapp-team/pkpdapp) which
# is released under the BSD 3-clause license. See accompanying LICENSE.md for
# copyright notice and full license details.
#
from django.shortcuts import render
from django.urls import reverse_lazy
from django.core.paginator import Paginator
from pkpdapp.models import (
<<<<<<< HEAD
    Dataset, Biomarker, BiomarkerType, Dose, Protocol, StandardUnit
=======
    Dataset, Biomarker, BiomarkerType, Protocol
>>>>>>> c1627ed1
)
from ..forms import CreateNewDataset, CreateNewBiomarkerType
from pkpdapp.dash_apps.simulation import PDSimulationApp
import pandas as pd
from django.forms import formset_factory
from django.shortcuts import redirect
from django.views.generic import (
    DetailView, CreateView,
    UpdateView, DeleteView,
    ListView
)
from dash.dependencies import Input, Output
import dash


BASE_FILE_UPLOAD_ERROR = 'FILE UPLOAD FAILED: '


def create_visualisation_app(dataset):
    # create dash app
    app = PDSimulationApp(name='dataset_view')

    # add datasets
    biomarker_types = BiomarkerType.objects.filter(dataset=dataset)
    biomarkers = Biomarker.objects\
        .filter(biomarker_type__in=biomarker_types)

    if biomarkers:
        # convert to pandas dataframe with the column names expected
        df = pd.DataFrame(
            list(
                biomarkers.values('time', 'subject_id',
                                  'biomarker_type__name', 'value')))
        df.rename(columns={
            'subject_id': 'ID',
            'time': 'Time',
            'biomarker_type__name': 'Biomarker',
            'value': 'Measurement'
        }, inplace=True)

        app.add_data(df, dataset.name, use=True)

    # generate dash app
    app.set_layout()

    # we need slider ids for callback, count the number of parameters for
    # each model so we know what parameter in the list corresponds to which
    # model
    sliders = app.slider_ids()
    n_params = [len(s) for s in sliders]
    offsets = [0]
    for i in range(1, len(n_params)):
        offsets.append(offsets[i - 1] + n_params[i])

    # Define simulation callbacks
    @app.app.callback(
        Output('fig', 'figure'),
        [Input('biomarker-select', 'value')])
    def update_simulation(*args):
        """
        if the models, datasets or biomarkers are
        changed then regenerate the figure entirely

        if a slider is moved, determine the relevent model based on the id
        name, then update that particular simulation
        """
        ctx = dash.callback_context
        cid = None
        if ctx.triggered:
            cid = ctx.triggered[0]['prop_id'].split('.')[0]

        if cid == 'biomarker-select':
            app.set_used_biomarker(args[-1])
            return app.create_figure()

        return app._fig._fig

    return app


class DatasetDetailView(DetailView):
    model = Dataset
    paginate_by = 20
    template_name = 'dataset_detail.html'

    def get(self, request, *args, **kwargs):
        dataset = self.get_object()
        self._visualisation_app = create_visualisation_app(dataset)
        return super().get(request)

    def get_context_data(self, **kwargs):
        # Call the base implementation first to get a context
        context = super().get_context_data(**kwargs)
        # Add in a QuerySet of all the books

        context['biomarker_types'] = BiomarkerType.objects.filter(
            dataset=context['dataset']
        )
        protocol = Protocol.objects.filter(dataset=context['dataset'])
        context['has_protocol'] = len(protocol) > 0

        context['protocols'] = self.get_paginated_protocols(context)
        context['page_obj'] = context['protocols']
        return context

    def get_paginated_protocols(self, context):
        queryset = Protocol.objects.filter(
            dataset=context['dataset']
        ).order_by('subject_id')
        paginator = Paginator(queryset, self.paginate_by)
        page = self.request.GET.get('page')
        activities = paginator.get_page(page)
        return activities


class DatasetListView(ListView):
    model = Dataset
    template_name = 'dataset_list.html'


class DatasetCreate(CreateView):
    form_class = CreateNewDataset
    model = Dataset
    template_name = 'dataset_form.html'

    def get_form_kwargs(self):
        kwargs = super().get_form_kwargs()
        if 'project' in self.kwargs:
            kwargs['project'] = self.kwargs['project']
        return kwargs

    def get_success_url(self):
        return reverse_lazy(
            'dataset-detail',
            kwargs={'pk': self.object.pk}
        )


class DatasetUpdate(UpdateView):
    model = Dataset
    fields = ['name', 'description']
    template_name = 'dataset_form.html'


class DatasetDelete(DeleteView):
    model = Dataset
    success_url = reverse_lazy('dataset-list')
    template_name = 'dataset_confirm_delete.html'


def update_biomarkertypes_formset(request, pk):
    context = {}
    current_dataset = Dataset.objects.get(pk=pk)
    biomarkertypes = BiomarkerType.objects.filter(dataset=current_dataset)
    BiomarkerFormset = formset_factory(
        CreateNewBiomarkerType,
        extra=len(biomarkertypes)
    )
    biomarker_names = []
    biomarker_units = []
    k = 0
    for bm in biomarkertypes:
        biomarker_names.append(biomarkertypes[k].name)
        biomarker_units.append(biomarkertypes[k].unit)
        k += 1
    context["biomarkernames"] = biomarker_names
    if request.method == "POST":
        formset = BiomarkerFormset(request.POST)
        if formset.is_valid():
            k = 0
            for f in formset:
                cd = f.cleaned_data
                symbol = cd.get("symbol")
                desc = cd.get("description")
                if symbol is None and desc is None:
                    continue
                if symbol != "":
                    unit_query = StandardUnit.objects.filter(symbol=symbol)
                    if not unit_query:
                        unit = StandardUnit(symbol=symbol)
                        unit.save()
                    else:
                        unit = unit_query[0]
                    biomarkertypes[k].unit = unit
                if desc != "":
                    biomarkertypes[k].description = desc
                biomarkertypes[k].save()
                k += 1
        return redirect(reverse_lazy(
            'dataset-detail',
            kwargs={'pk': pk}
        ))
    else:
        formset = BiomarkerFormset()
        context["formset"] = formset
    return render(request, 'biomarker_update.html',
                  context)<|MERGE_RESOLUTION|>--- conflicted
+++ resolved
@@ -7,11 +7,7 @@
 from django.urls import reverse_lazy
 from django.core.paginator import Paginator
 from pkpdapp.models import (
-<<<<<<< HEAD
     Dataset, Biomarker, BiomarkerType, Dose, Protocol, StandardUnit
-=======
-    Dataset, Biomarker, BiomarkerType, Protocol
->>>>>>> c1627ed1
 )
 from ..forms import CreateNewDataset, CreateNewBiomarkerType
 from pkpdapp.dash_apps.simulation import PDSimulationApp
