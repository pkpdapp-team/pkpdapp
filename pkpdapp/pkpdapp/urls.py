--- conflicted
+++ resolved
@@ -21,7 +21,6 @@
     path('admin/', admin.site.urls),
     path('accounts/', include('django.contrib.auth.urls')),
     path('dataset/<int:pk>/',
-<<<<<<< HEAD
          views.DatasetDetailView.as_view(), name='dataset-detail'),
     path(
         'dataset/list/',
@@ -40,20 +39,6 @@
         views.DatasetUpdate.as_view(),
         name='dataset-update'
     ),
-=======
-         views.DatasetDetailView.as_view(),
-         name='dataset-detail'),
-    path('dataset/list/', views.DatasetListView.as_view(),
-         name='dataset-list'),
-    path('dataset/add/', views.DatasetCreate.as_view(), name='dataset-add'),
-    path('dataset/create/', views.dataset.create, name='dataset-create'),
-    path('dataset/biomarkers/',
-         views.dataset.select_biomarkers,
-         name='dataset-biomarkers'),
-    path('dataset/<int:pk>/update/',
-         views.DatasetUpdate.as_view(),
-         name='dataset-update'),
->>>>>>> 20186a1e
     path('dataset/<int:pk>/',
          views.DatasetDetailView.as_view(),
          name='dataset-detail'),
