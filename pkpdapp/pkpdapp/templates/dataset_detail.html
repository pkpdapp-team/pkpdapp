<!--
This file is part of PKPDApp (https://github.com/pkpdapp-team/pkpdapp) which
is released under the BSD 3-clause license. See accompanying LICENSE.md for
copyright notice and full license details.
-->

{% extends "base/base.html" %}
{% load static %}
{% load markdownify %}
{% load plotly_dash %}

{% block main_content %}
<<<<<<< HEAD
<p></p>
<h2>Dataset {{dataset.name}}</h2>
(<a href="{% url 'dataset-update' dataset.id %}"> Update dataset </a>)
(<a href="{% url 'dataset-biomarkers-update' dataset.id %}"> Update biomarkers </a>)
<p>{{dataset.description|markdownify}}</p>
<h3>Biomarker Types</h3>
<ul>
{% for type in biomarker_types %}
  <li>{{ type.name }} ({{ type.unit}}): {{ type.description|truncatewords:"10"}}</li>
{% endfor %}
</ul>
=======
<h2>Dataset {{dataset.name}} (<a href="{% url 'dataset-update' dataset.id %}"> Update </a>)</h2>
<p>{{dataset.description|markdownify}}</p>
<div class="row">
    <div class="col-sm">
      <h3>Biomarker Types</h2>
      <ul>
      {% for type in biomarker_types %}
        <li>{{ type.name }}</li>
      {% endfor %}
      </ul>
    </div>
    <div class="col-sm">
      <h3>Dose Groups</h2>
      <ul>
      {% for g in dose_groups %}
        <li>{{ g.dose_group }}</li>
      {% endfor %}
      </ul>
    </div>
    <div class="col-sm">
      <h3>Subject Groups</h2>
      <ul>
      {% for g in subject_groups %}
        <li>{{ g.group }}</li>
      {% endfor %}
      </ul>
    </div>
  </div>

>>>>>>> b19eb84c

{% plotly_app_bootstrap name="dataset_view" aspect="16by9"%}

<h3>Protocols</h2>
<table style="width:100%">
  <tr>
    <th>Subject ID</th>
    <th>Compound</th>
  </tr>
  {% for protocol in protocols %}
  <tr>
    <td><a href="{% url 'protocol-detail' protocol.id %}">{{ protocol.subject }}</a></td>
    <td>{{ protocol.compound}}</td>
  </tr>
  {% endfor %}
</table>
<div class="pagination">
    <span class="step-links">
        {% if page_obj.has_previous %}
            <a href="?page=1">&laquo; first</a>
            <a href="?page={{ page_obj.previous_page_number }}">previous</a>
        {% endif %}

        <span class="current">
            Page {{ page_obj.number }} of {{ page_obj.paginator.num_pages }}.
        </span>

        {% if page_obj.has_next %}
            <a href="?page={{ page_obj.next_page_number }}">next</a>
            <a href="?page={{ page_obj.paginator.num_pages }}">last &raquo;</a>
        {% endif %}
    </span>
</div>
<<<<<<< HEAD


=======
>>>>>>> b19eb84c
{% endblock %}<|MERGE_RESOLUTION|>--- conflicted
+++ resolved
@@ -10,19 +10,6 @@
 {% load plotly_dash %}
 
 {% block main_content %}
-<<<<<<< HEAD
-<p></p>
-<h2>Dataset {{dataset.name}}</h2>
-(<a href="{% url 'dataset-update' dataset.id %}"> Update dataset </a>)
-(<a href="{% url 'dataset-biomarkers-update' dataset.id %}"> Update biomarkers </a>)
-<p>{{dataset.description|markdownify}}</p>
-<h3>Biomarker Types</h3>
-<ul>
-{% for type in biomarker_types %}
-  <li>{{ type.name }} ({{ type.unit}}): {{ type.description|truncatewords:"10"}}</li>
-{% endfor %}
-</ul>
-=======
 <h2>Dataset {{dataset.name}} (<a href="{% url 'dataset-update' dataset.id %}"> Update </a>)</h2>
 <p>{{dataset.description|markdownify}}</p>
 <div class="row">
@@ -52,7 +39,6 @@
     </div>
   </div>
 
->>>>>>> b19eb84c
 
 {% plotly_app_bootstrap name="dataset_view" aspect="16by9"%}
 
@@ -86,9 +72,4 @@
         {% endif %}
     </span>
 </div>
-<<<<<<< HEAD
-
-
-=======
->>>>>>> b19eb84c
 {% endblock %}