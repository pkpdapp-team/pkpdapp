--- conflicted
+++ resolved
@@ -12,7 +12,7 @@
 <h2>Dosed Pharmacokinetic Model</h2>
 (<a href="{% url 'dosed_pk_model-update' object.id %}"> Update </a>)
 <ul>
-  <li>Pharmacokinetic Model: {{object.pharmacokinetic_model}} 
+  <li>Pharmacokinetic Model: {{object.pharmacokinetic_model}}
      <a href={% url 'pk_model-detail' object.pharmacokinetic_model.id %}>
       <i class="fas fa-info-circle"></i>
     </a></li>
@@ -24,9 +24,5 @@
     </a>
   </li>
 <ul>
-<<<<<<< HEAD
-  {% plotly_app_bootstrap name="dosed_parmokinetic_view" %}
-=======
   {% plotly_app_bootstrap name="model_view" %}
->>>>>>> b19eb84c
 {% endblock %}