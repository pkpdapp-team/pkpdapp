--- conflicted
+++ resolved
@@ -9,81 +9,5 @@
 {% load markdownify %}
 
 {% block main_content %}
-<<<<<<< HEAD
-
-<p></p>
-<h2>
-  Project {{project.name}}
-</h2>
-(<a href="{% url 'project-update' project.id %}"> Update </a>)
-<p>{{project.description|markdownify}}</p>
-<h3>Datasets</h3>
-<ul>
-{% for dataset in project.datasets.all %}
-  <li>
-    <b>{{dataset.name}}</b>: {{dataset.description|truncatewords:"10"}}
-    <a href={% url 'dataset-detail' dataset.id %}>
-      <i class="fas fa-info-circle"></i>
-    </a>
-  </li>
-{% empty %}
-    <li>No datasets yet.</li>
-{% endfor %}
-(<a href="{% url 'dataset-create' project.id %}"> Upload dataset </a>)
-</ul>
-<h3>PK Models</h3>
-<ul>
-{% for model in project.pk_models.all %}
-  <li>
-    <b>{{model.pharmacokinetic_model.name}}</b>:
-    {{model.pharmacokinetic_model.description|truncatewords:"10"}}
-    <a href={% url 'dosed_pk_model-detail' model.id %}>
-      <i class="fas fa-info-circle"></i>
-    </a>
-  </li>
-{% empty %}
-    <li>No models yet.</li>
-{% endfor %}
-(<a href="{% url 'dosed_pk_model-add-to-project' project.id %}"> Create model </a>)
-</ul>
-<h3>Protocols</h3>
-<ul>
-{% for protocol in project.protocols.all %}
-  <li>
-    <b>{{protocol.name}}</b>
-    <a href={% url 'protocol-detail' protocol.id %}>
-      <i class="fas fa-info-circle"></i>
-    </a>
-  </li>
-{% empty %}
-    <li>No protocols yet.</li>
-{% endfor %}
-(<a href="{% url 'protocol-add-to-project' project.id %}"> Create protocol</a>)
-</ul>
-<h3>PD Models</h3>
-<ul>
-{% for model in project.pd_models.all %}
-  <li>
-    <b>{{model.name}}</b>: {{model.description|truncatewords:"10"}}
-    <a href={% url 'pd_model-detail' model.id %}>
-      <i class="fas fa-info-circle"></i>
-    </a>
-  </li>
-{% empty %}
-    <li>No models yet.</li>
-{% endfor %}
-(<a href="{% url 'pd_model-add-to-project' project.id %}"> Upload model </a>)
-</ul>
-<h3>Users</h3>
-<ul>
-{% for user in project.users.all %}
-  <li>{{user.username}}</li>
-{% empty %}
-    <li>No users yet.</li>
-{% endfor %}
-</ul>
-<p></p>
-=======
 {% include "project_snippet.html" %}
->>>>>>> b19eb84c
 {% endblock %}