<!--
This file is part of PKPDApp (https://github.com/pkpdapp-team/pkpdapp) which
is released under the BSD 3-clause license. See accompanying LICENSE.md for
copyright notice and full license details.
-->

{% extends "base/base.html" %}
{% load static %}

{% block main_content %}

<<<<<<< HEAD
<h2>Create Protocol</h2>
=======
<h2>Update Protocol</h2>
>>>>>>> b19eb84c

<form action="" method="post"  enctype="multipart/form-data">
  {% csrf_token %}
  <table>
  {{ form.as_table }}
  </table>
  <input type="submit" value="Submit">
</form>
<<<<<<< HEAD

=======
>>>>>>> b19eb84c
{% endblock %}<|MERGE_RESOLUTION|>--- conflicted
+++ resolved
@@ -9,11 +9,7 @@
 
 {% block main_content %}
 
-<<<<<<< HEAD
-<h2>Create Protocol</h2>
-=======
 <h2>Update Protocol</h2>
->>>>>>> b19eb84c
 
 <form action="" method="post"  enctype="multipart/form-data">
   {% csrf_token %}
@@ -22,8 +18,4 @@
   </table>
   <input type="submit" value="Submit">
 </form>
-<<<<<<< HEAD
-
-=======
->>>>>>> b19eb84c
 {% endblock %}