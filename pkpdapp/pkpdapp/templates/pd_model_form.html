--- conflicted
+++ resolved
@@ -9,12 +9,7 @@
 {% load crispy_forms_tags %}
 
 {% block main_content %}
-<<<<<<< HEAD
-
-=======
->>>>>>> b19eb84c
 <h2>Update Model {{object.name}}</h2>
-
 <form action="" method="post"  enctype="multipart/form-data">
   {% csrf_token %}
   <table>
@@ -22,8 +17,4 @@
   </table>
   <input class="btn btn-primary" type="submit" value="Submit">
 </form>
-<<<<<<< HEAD
-
-=======
->>>>>>> b19eb84c
 {% endblock %}