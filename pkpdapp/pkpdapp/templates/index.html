<!--
This file is part of PKPDApp (https://github.com/pkpdapp-team/pkpdapp) which
is released under the BSD 3-clause license. See accompanying LICENSE.md for
copyright notice and full license details.
-->

{% extends "base/base.html" %}
{% load static %}

{% block main_content %}
<<<<<<< HEAD
	<div class="container">
		<div class="row py-5">
			<div class="col">
				<h1>
					Welcome to the PKPDApp, a web-based application to model the
					distribution and effects of drugs.
				</h1>
			</div>
		</div>
	</div>
=======
<h1>
  Welcome to the PKPDApp, a web-based application to model the
	distribution and effects of drugs.
</h1>
{% if user.is_authenticated %}
<p>
Each user has a number of projects that they have created or are assigned to. Use the drop-down in the upper right corner to select from the list of available
projects. 
</p>

<p>
Set the currently selected project here:
</p>

<form action="" method="post"  enctype="multipart/form-data">
  {% csrf_token %}
  <table>
  {{ form.as_table }}
  </table>
  <button class="btn btn-primary" type="submit" value="Submit">
    Change Project
  </button>
  <a class="btn btn-primary" href="{% url 'project-add' %}" role="button">
    Add New Project 
  </a>
</form>

{% current_project user as project %}

<p>
The currently selected project is 
<span class="font-weight-bold">{{ project.name }}</span>, the details of this project are as
follows:
</p>
  {% include "project_snippet.html" %}
{% else %}
<p>Please login using the "Login" link in the top-right of your screen</p>

{% endif %}
</div>

>>>>>>> b19eb84c
{% endblock %}
<|MERGE_RESOLUTION|>--- conflicted
+++ resolved
@@ -1,65 +1,52 @@
-<!--
-This file is part of PKPDApp (https://github.com/pkpdapp-team/pkpdapp) which
-is released under the BSD 3-clause license. See accompanying LICENSE.md for
-copyright notice and full license details.
--->
-
-{% extends "base/base.html" %}
-{% load static %}
-
-{% block main_content %}
-<<<<<<< HEAD
-	<div class="container">
-		<div class="row py-5">
-			<div class="col">
-				<h1>
-					Welcome to the PKPDApp, a web-based application to model the
-					distribution and effects of drugs.
-				</h1>
-			</div>
-		</div>
-	</div>
-=======
-<h1>
-  Welcome to the PKPDApp, a web-based application to model the
-	distribution and effects of drugs.
-</h1>
-{% if user.is_authenticated %}
-<p>
-Each user has a number of projects that they have created or are assigned to. Use the drop-down in the upper right corner to select from the list of available
-projects. 
-</p>
-
-<p>
-Set the currently selected project here:
-</p>
-
-<form action="" method="post"  enctype="multipart/form-data">
-  {% csrf_token %}
-  <table>
-  {{ form.as_table }}
-  </table>
-  <button class="btn btn-primary" type="submit" value="Submit">
-    Change Project
-  </button>
-  <a class="btn btn-primary" href="{% url 'project-add' %}" role="button">
-    Add New Project 
-  </a>
-</form>
-
-{% current_project user as project %}
-
-<p>
-The currently selected project is 
-<span class="font-weight-bold">{{ project.name }}</span>, the details of this project are as
-follows:
-</p>
-  {% include "project_snippet.html" %}
-{% else %}
-<p>Please login using the "Login" link in the top-right of your screen</p>
-
-{% endif %}
-</div>
-
->>>>>>> b19eb84c
-{% endblock %}
+<!--
+This file is part of PKPDApp (https://github.com/pkpdapp-team/pkpdapp) which
+is released under the BSD 3-clause license. See accompanying LICENSE.md for
+copyright notice and full license details.
+-->
+
+{% extends "base/base.html" %}
+{% load static %}
+
+{% block main_content %}
+<h1>
+  Welcome to the PKPDApp, a web-based application to model the
+	distribution and effects of drugs.
+</h1>
+{% if user.is_authenticated %}
+<p>
+Each user has a number of projects that they have created or are assigned to. Use the drop-down in the upper right corner to select from the list of available
+projects.
+</p>
+
+<p>
+Set the currently selected project here:
+</p>
+
+<form action="" method="post"  enctype="multipart/form-data">
+  {% csrf_token %}
+  <table>
+  {{ form.as_table }}
+  </table>
+  <button class="btn btn-primary" type="submit" value="Submit">
+    Change Project
+  </button>
+  <a class="btn btn-primary" href="{% url 'project-add' %}" role="button">
+    Add New Project
+  </a>
+</form>
+
+{% current_project user as project %}
+
+<p>
+The currently selected project is
+<span class="font-weight-bold">{{ project.name }}</span>, the details of this project are as
+follows:
+</p>
+  {% include "project_snippet.html" %}
+{% else %}
+<p>Please login using the "Login" link in the top-right of your screen</p>
+
+{% endif %}
+</div>
+
+{% endblock %}