<!--
This file is part of PKPDApp (https://github.com/pkpdapp-team/pkpdapp) which
is released under the BSD 3-clause license. See accompanying LICENSE.md for
copyright notice and full license details.
-->

{% extends "base/base.html" %}
{% load static %}
{% load crispy_forms_tags %}

{% block main_content %}

<h2>Update Dataset {{dataset.name}}</h2>

<<<<<<< HEAD
<form action="" method="post"  enctype="multipart/form-data">
=======
<form action="" method="post">
>>>>>>> b19eb84c
  {% csrf_token %}
  <table>
  {{ form|crispy }}
  </table>
  <input type="submit" value="Submit">
</form>

{% endblock %}<|MERGE_RESOLUTION|>--- conflicted
+++ resolved
@@ -12,11 +12,7 @@
 
 <h2>Update Dataset {{dataset.name}}</h2>
 
-<<<<<<< HEAD
 <form action="" method="post"  enctype="multipart/form-data">
-=======
-<form action="" method="post">
->>>>>>> b19eb84c
   {% csrf_token %}
   <table>
   {{ form|crispy }}
