--- conflicted
+++ resolved
@@ -53,11 +53,8 @@
         'myokit>=1.31',
         'tqdm==4.46.1',
         'django-extensions==3.1.1',
-<<<<<<< HEAD
-=======
         'jsonfield==3.1.0',
         'django-crispy-forms==1.11.2',
->>>>>>> b19eb84c
     ],
     dependency_links=[
         "git+git://github.com/DavAug/erlotinib.git#egg=erlotinib-latest",
