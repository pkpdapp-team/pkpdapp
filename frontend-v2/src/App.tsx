import { useEffect, useState } from "react";
import "./App.css";

import {
  fetchSession,
  isAuthenticated,
  login,
} from "./features/login/loginSlice";
import { useSelector } from "react-redux";
import Login from "./features/login/login";
import Sidebar from "./features/main/Sidebar";
import { useAppDispatch } from "./app/hooks";
import { RootState } from "./app/store";
import { ToastContainer } from "react-toastify";
import "react-toastify/dist/ReactToastify.css";

import { SimulationContext } from "./contexts/SimulationContext";
import { SimulateResponse } from "./app/backendApi";
import { CollapsibleSidebarProvider } from "./shared/contexts/CollapsibleSidebarContext";
<<<<<<< HEAD

export type TimeInterval = {
  start: number;
  end: number;
  unit: { [key: string]: string };
};
type Threshold = { lower: number; upper: number };
export type Thresholds = { [key: string]: Threshold };

const TIME_INTERVALS: TimeInterval[] = [];

const THRESHOLDS: Thresholds = {};
=======
>>>>>>> 589a3bb1

function App() {
  const dispatch = useAppDispatch();
  const isAuth = useSelector(isAuthenticated);
  const error = useSelector((state: RootState) => state.login.error);
  const [simulations, setSimulations] = useState<SimulateResponse[]>([]);
  const simulationContext = {
    simulations,
    setSimulations,
  };

  const onLogin = (username: string, password: string) => {
    dispatch(login({ username, password }));
  };

  useEffect(() => {
    dispatch(fetchSession());
  }, [dispatch]);

  return (
    <SimulationContext.Provider value={simulationContext}>
      {isAuth ? (
        <>
          <CollapsibleSidebarProvider>
            <Sidebar />
            <ToastContainer />
          </CollapsibleSidebarProvider>
        </>
      ) : (
        <Login onLogin={onLogin} isLoading={false} errorMessage={error} />
      )}
    </SimulationContext.Provider>
  );
}

export default App;<|MERGE_RESOLUTION|>--- conflicted
+++ resolved
@@ -17,21 +17,6 @@
 import { SimulationContext } from "./contexts/SimulationContext";
 import { SimulateResponse } from "./app/backendApi";
 import { CollapsibleSidebarProvider } from "./shared/contexts/CollapsibleSidebarContext";
-<<<<<<< HEAD
-
-export type TimeInterval = {
-  start: number;
-  end: number;
-  unit: { [key: string]: string };
-};
-type Threshold = { lower: number; upper: number };
-export type Thresholds = { [key: string]: Threshold };
-
-const TIME_INTERVALS: TimeInterval[] = [];
-
-const THRESHOLDS: Thresholds = {};
-=======
->>>>>>> 589a3bb1
 
 function App() {
   const dispatch = useAppDispatch();
