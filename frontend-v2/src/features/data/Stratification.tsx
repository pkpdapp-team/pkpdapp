import { ChangeEvent, FC, useState } from "react";
import {
  Alert,
  Box,
  Radio,
  Stack,
  Table,
  TableHead,
  TableRow,
  TableCell,
  TableBody,
  Tabs,
  Tab,
  Typography,
} from "@mui/material";
import { StepperState } from "./LoadDataStepper";
import ProtocolDataGrid from "./ProtocolDataGrid";
import { getProtocols, getSubjectDoses, IProtocol } from "./protocolUtils";
import {
  Group,
  groupsFromCatCovariate,
  validateGroupMembers,
} from "./dataValidation";

function validateGroupProtocols(groups: Group[], protocols: IProtocol[]) {
  const groupedProtocols: string[][] = [];
  groups.forEach((group) => {
    let groupProtocols: string[] = [];
    group.subjects.forEach((subject) => {
      const subjectProtocols = protocols
        .filter((protocol) => protocol.subjects.includes(subject))
        .map((protocol) => protocol.label);
      groupProtocols = [...groupProtocols, ...subjectProtocols];
    });
    groupedProtocols.push([...new Set(groupProtocols)]);
  });
  return groupedProtocols.every((protocols) => protocols.length <= 1);
}

interface IStratification {
  state: StepperState;
  firstTime: boolean;
}

const CAT_COVARIATE_COLUMNS = ["Cat Covariate", "Administration Name", "ID"];

const Stratification: FC<IStratification> = ({ state }: IStratification) => {
  const subjectDoses = getSubjectDoses(state);
  const protocols = getProtocols(subjectDoses);

  const catCovariates = state.fields.filter((field) =>
    CAT_COVARIATE_COLUMNS.includes(state.normalisedFields.get(field) || ""),
  );
  const uniqueCovariateValues = catCovariates.map((field) => {
    const values = state.data.map((row) => row[field]);
    return [...new Set(values)];
  });

  const [firstRow] = state.data;
  const [tab, setTab] = useState(0);
  const { primaryCohort, setPrimaryCohort } = state;

  const groups = groupsFromCatCovariate(state, primaryCohort);
  const isValidGrouping = validateGroupMembers(groups);
  const groupErrorMessage =
    "Invalid group subjects. Each subject ID can only belong to a single cohort.";
  if (!isValidGrouping && !state.errors.includes(groupErrorMessage)) {
    const newErrors = [...state.errors, groupErrorMessage];
    state.setErrors(newErrors);
  }

  if (isValidGrouping && state.errors.includes(groupErrorMessage)) {
    const newErrors = state.errors.filter(
      (error) => error !== groupErrorMessage,
    );
    state.setErrors(newErrors);
  }

  const isValidDosing = validateGroupProtocols(groups, protocols);
  const doseErrorMessage =
    "Doses within a group are inconsistent. Please choose another grouping or ignore administration columns and enter the dosing information in Trial Design.";

  if (isValidDosing && state.errors.includes(doseErrorMessage)) {
    const newErrors = state.errors.filter(
      (error) => error !== doseErrorMessage,
    );
    state.setErrors(newErrors);
  }
  if (!isValidDosing && !state.errors.includes(doseErrorMessage)) {
    const newErrors = [...state.errors, doseErrorMessage];
<<<<<<< HEAD
    state.setWarnings(newErrors);
=======
    state.setErrors(newErrors);
>>>>>>> 8deee155
  }

  if (!firstRow["Group ID"]) {
    const newData = [...state.data];
    newData.forEach((row) => {
      row["Group ID"] = row[primaryCohort] || "1";
    });
    state.setData(newData);
    state.setNormalisedFields(
      new Map([...state.normalisedFields.entries(), ["Group ID", "Group ID"]]),
    );
  }

  const handleTabChange = (event: ChangeEvent<{}>, newValue: number) => {
    setTab(newValue);
  };

  const handlePrimaryChange = (event: ChangeEvent<HTMLInputElement>) => {
    setPrimaryCohort(event.target.value);
    const newData = [...state.data];
    newData.forEach((row) => {
      row["Group ID"] = row[event.target.value];
    });
    state.setData(newData);
  };

  function a11yProps(index: number) {
    return {
      id: `protocol-tab-${index}`,
      "aria-controls": `protocol-tabpanel`,
    };
  }

  return (
    <>
      <Alert severity="info">
        Stratify your observations into groups based on the covariates you have
        provided.
      </Alert>
      <Stack marginTop={2} spacing={2}>
        {!!catCovariates.length && (
          <Table>
            <TableHead>
              <TableRow>
                <TableCell>
                  <Typography>Covariate</Typography>
                </TableCell>
                <TableCell>
                  <Typography>Values</Typography>
                </TableCell>
                <TableCell id="heading-primary">
                  <Typography>Use as Group ID?</Typography>
                </TableCell>
              </TableRow>
            </TableHead>
            <TableBody>
              {catCovariates.map((field, index) => {
                const primaryLabel = `heading-primary field-${field}`;
                const isPrimary = primaryCohort === field;
                return (
                  <TableRow key={field}>
                    <TableCell id={`field-${field}`}>{field}</TableCell>
                    <TableCell>
                      {uniqueCovariateValues[index].join(",")}
                    </TableCell>
                    <TableCell>
                      <Radio
                        name="primary"
                        value={field}
                        checked={isPrimary}
                        onChange={handlePrimaryChange}
                        inputProps={{ "aria-labelledby": primaryLabel }}
                      />
                    </TableCell>
                  </TableRow>
                );
              })}
            </TableBody>
          </Table>
        )}
        <Tabs value={tab} onChange={handleTabChange}>
          {groups.map((group, index) => (
            <Tab key={group.name} label={group.name} {...a11yProps(index)} />
          ))}
        </Tabs>
        <Box role="tabpanel" id="protocol-tabpanel">
          {groups[tab] ? (
            <Box
              component="div"
              sx={{ maxHeight: "30vh", overflow: "auto", overflowX: "auto" }}
            >
              <ProtocolDataGrid group={groups[tab]} state={state} />
            </Box>
          ) : (
            <Typography>This dataset has no subject group column.</Typography>
          )}
        </Box>
      </Stack>
    </>
  );
};

export default Stratification;<|MERGE_RESOLUTION|>--- conflicted
+++ resolved
@@ -88,11 +88,7 @@
   }
   if (!isValidDosing && !state.errors.includes(doseErrorMessage)) {
     const newErrors = [...state.errors, doseErrorMessage];
-<<<<<<< HEAD
-    state.setWarnings(newErrors);
-=======
     state.setErrors(newErrors);
->>>>>>> 8deee155
   }
 
   if (!firstRow["Group ID"]) {
