import {
  CompoundRead,
  Dose,
  ProjectRead,
  Protocol,
  UnitRead,
  VariableRead,
  useProtocolCreateMutation,
  useProtocolDestroyMutation,
  useProtocolListQuery,
  useProtocolUpdateMutation,
  useSubjectGroupListQuery,
} from "../../../app/backendApi";

interface EditProtocolProps {
  compound: CompoundRead;
  project: ProjectRead;
  units: UnitRead[];
  timeVariable: VariableRead | undefined;
  variable: VariableRead;
}

type DefaultDose = Omit<Dose, "id" | "protocol">;

export default function useEditProtocol({
  compound,
  project,
  units,
  timeVariable,
  variable,
}: EditProtocolProps) {
  const variableUnit = units.find((unit) => unit.id === variable.unit);
  const defaultTimeUnit = timeVariable
    ? units?.find((u) => u.id === timeVariable.unit)
    : units?.find((unit) => unit.symbol === "h");
  const [createProtocol] = useProtocolCreateMutation();
  const [destroyProtocol] = useProtocolDestroyMutation();
  const [updateProtocol] = useProtocolUpdateMutation();
  const { data: protocols } = useProtocolListQuery({
    projectId: project.id,
  });
  const { data: groups } = useSubjectGroupListQuery({
    projectId: project.id,
  });


  const hasProtocol = protocols?.some((protocol) => protocol.variable === variable.id && !protocol.dataset);

<<<<<<< HEAD
  async function addProtocol() {
    const isPerKg = variableUnit?.g !== 0;
    const doseAmountUnitSymbol = isPerKg ? "mg/kg" : "mg";
=======
  const addProtocol = () => {
    const isHuman = project.species === "H";
    const isAvhOrAah = variable.name == "Avh" || variable.name == "Aah";
    const isPerKg = !isHuman && !isAvhOrAah;
    const doseAmountUnitSymbol = "mg";
>>>>>>> de3907d9
    const doseAmountUnit = units.find(
      (unit) => unit.symbol === doseAmountUnitSymbol,
    );
    const isSmallMolecule = compound.compound_type === "SM";
    const defaultDose: DefaultDose = {
      amount: 1,
      start_time: 0,
      repeat_interval: isSmallMolecule ? 24 : 168,
      repeats: 1,
      duration: 0.0833,
    };
<<<<<<< HEAD
    const defaultProtocol: Protocol = {
      doses: [defaultDose],
      amount_unit: doseAmountUnit?.id || variable.unit,
      time_unit: defaultTimeUnit?.id || undefined,
      name: variable.name,
      project: project.id,
      variable: variable.id,
    }
    await createProtocol({
      protocol: defaultProtocol,
=======
    return createProtocol({
      protocol: {
        doses: [defaultDose],
        amount_per_body_weight: isPerKg,
        amount_unit: doseAmountUnit?.id || variable.unit,
        time_unit: defaultTimeUnit?.id || undefined,
        name: variable.name,
        project: project.id,
        variable: variable.id,
      },
>>>>>>> de3907d9
    });
    // also add protocol to each group that isn't linked to a dataset
    for (const group of groups || []) {
      if (!group.dataset) {
        await createProtocol({
          protocol: {
            ...defaultProtocol,
            name: `${variable.name} - ${group.name}`,
            group: group.id,
          },
        });
      }
    }
  };

  async function removeProtocol() {
    // remove all protocols associated with this variable except
    // for those linked to datasets
    for (const protocol of protocols || []) {
      if (protocol.variable !== variable.id) continue;
      if (protocol.dataset) continue;
      await destroyProtocol({ id: protocol.id });
    }
  }
  return { addProtocol, removeProtocol, hasProtocol, updateProtocol };
}<|MERGE_RESOLUTION|>--- conflicted
+++ resolved
@@ -43,20 +43,11 @@
     projectId: project.id,
   });
 
-
-  const hasProtocol = protocols?.some((protocol) => protocol.variable === variable.id && !protocol.dataset);
-
-<<<<<<< HEAD
   async function addProtocol() {
-    const isPerKg = variableUnit?.g !== 0;
-    const doseAmountUnitSymbol = isPerKg ? "mg/kg" : "mg";
-=======
-  const addProtocol = () => {
     const isHuman = project.species === "H";
     const isAvhOrAah = variable.name == "Avh" || variable.name == "Aah";
     const isPerKg = !isHuman && !isAvhOrAah;
     const doseAmountUnitSymbol = "mg";
->>>>>>> de3907d9
     const doseAmountUnit = units.find(
       (unit) => unit.symbol === doseAmountUnitSymbol,
     );
@@ -68,10 +59,10 @@
       repeats: 1,
       duration: 0.0833,
     };
-<<<<<<< HEAD
     const defaultProtocol: Protocol = {
       doses: [defaultDose],
       amount_unit: doseAmountUnit?.id || variable.unit,
+      amount_per_body_weight: isPerKg,
       time_unit: defaultTimeUnit?.id || undefined,
       name: variable.name,
       project: project.id,
@@ -79,18 +70,6 @@
     }
     await createProtocol({
       protocol: defaultProtocol,
-=======
-    return createProtocol({
-      protocol: {
-        doses: [defaultDose],
-        amount_per_body_weight: isPerKg,
-        amount_unit: doseAmountUnit?.id || variable.unit,
-        time_unit: defaultTimeUnit?.id || undefined,
-        name: variable.name,
-        project: project.id,
-        variable: variable.id,
-      },
->>>>>>> de3907d9
     });
     // also add protocol to each group that isn't linked to a dataset
     for (const group of groups || []) {
