import { useEffect, useState } from "react";
import useProtocols from "./useProtocols";
import {
  CombinedModelRead,
  Simulate,
  SimulateResponse,
  useCombinedModelSimulateCreateMutation,
} from "../../app/backendApi";
import { RootState } from "../../app/store";
import { useSelector } from "react-redux";
import { PageName } from "../main/mainSlice";
interface ErrorObject {
  error: string;
}

export default function useSimulation(
  simInputs: Simulate,
  simulatedVariables: { qname: string; value: number | undefined }[],
  model: CombinedModelRead | undefined,
) {
  const { compound, protocols } = useProtocols();
  const [loadingSimulate, setLoadingSimulate] = useState<boolean>(false);
  const [data, setData] = useState<SimulateResponse[]>([]);
  const [simulate, { error: simulateErrorBase }] =
    useCombinedModelSimulateCreateMutation();
  const simulateError: ErrorObject | undefined = simulateErrorBase
    ? "data" in simulateErrorBase
      ? (simulateErrorBase.data as ErrorObject)
      : { error: "Unknown error" }
    : undefined;
  const page = useSelector((state: RootState) => state.main.selectedPage);

  useEffect(() => {
    let ignore = false;
    if (
      simInputs.outputs?.length > 1 &&
      simInputs.time_max &&
      model &&
      protocols &&
      compound &&
      page === PageName.SIMULATIONS
    ) {
      setLoadingSimulate(true);
      console.log("Simulating with params", simulatedVariables);
      simulate({
        id: model.id,
        simulate: simInputs,
      }).then((response) => {
        if (!ignore) {
          setLoadingSimulate(false);
          if ("data" in response) {
            const responseData = response.data as SimulateResponse[];
            setData(responseData);
          }
        }
      });
    }
    return () => {
      ignore = true;
    };
<<<<<<< HEAD
  }, [compound, model, protocols, simulate, JSON.stringify(simInputs), JSON.stringify(simulatedVariables)]);
=======
  }, [compound, model, protocols, simulate, simInputs, simulatedVariables, page]);
>>>>>>> 6d30d51c

  return {
    loadingSimulate,
    data,
    error: simulateError,
  };
}<|MERGE_RESOLUTION|>--- conflicted
+++ resolved
@@ -58,11 +58,7 @@
     return () => {
       ignore = true;
     };
-<<<<<<< HEAD
-  }, [compound, model, protocols, simulate, JSON.stringify(simInputs), JSON.stringify(simulatedVariables)]);
-=======
-  }, [compound, model, protocols, simulate, simInputs, simulatedVariables, page]);
->>>>>>> 6d30d51c
+  }, [compound, model, protocols, simulate, JSON.stringify(simInputs), JSON.stringify(simulatedVariables), page]);
 
   return {
     loadingSimulate,
