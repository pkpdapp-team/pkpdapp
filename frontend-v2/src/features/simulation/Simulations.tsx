import { Alert, Grid, Snackbar, Box, debounce } from "@mui/material";
import { useSelector } from "react-redux";
import { RootState } from "../../app/store";
import {
  Simulation,
  SimulationPlotRead,
  SimulationRead,
  SimulationSlider,
  SimulationSliderRead,
  UnitRead,
  VariableRead,
  useCombinedModelListQuery,
  useCompoundRetrieveQuery,
  useProjectRetrieveQuery,
  useSimulationListQuery,
  useSimulationUpdateMutation,
  useUnitListQuery,
  useVariableListQuery,
  useVariableUpdateMutation,
} from "../../app/backendApi";
import { useFieldArray, useForm } from "react-hook-form";
import {
  ChangeEvent,
  FC,
  MutableRefObject,
  useCallback,
  useEffect,
  useMemo,
  useRef,
  useState,
} from "react";
import SimulationPlotView from "./SimulationPlotView";
import useSimulation from "./useSimulation";
import useSimulationInputs from "./useSimulationInputs";
import useDirty from "../../hooks/useDirty";
import paramPriority from "../model/paramPriority";
import { selectIsProjectShared } from "../login/loginSlice";
import { getConstVariables } from "../model/resetToSpeciesDefaults";
import useSubjectGroups from "../../hooks/useSubjectGroups";
import useExportSimulation from "./useExportSimulation";
import { SimulationsSidePanel } from "./SimulationsSidePanel";
import { useCollapsibleSidebar } from "../../shared/contexts/CollapsibleSidebarContext";

type SliderValues = { [key: number]: number };

interface ErrorObject {
  error: string;
}

const getSliderInitialValues = (
  simulation?: SimulationRead,
  existingSliderValues?: SliderValues,
  variables?: VariableRead[],
): SliderValues => {
  const initialValues: SliderValues = {};
  for (const slider of simulation?.sliders || []) {
    if (existingSliderValues && existingSliderValues[slider.variable]) {
      initialValues[slider.variable] = existingSliderValues[slider.variable];
    } else {
      const variable = variables?.find((v) => v.id === slider.variable);
      if (variable?.default_value) {
        initialValues[slider.variable] = variable.default_value;
      }
    }
  }
  return initialValues;
};

const Simulations: FC = () => {
  const projectId = useSelector(
    (state: RootState) => state.main.selectedProject,
  );
  const { groups } = useSubjectGroups();
  const [visibleGroups, setVisibleGroups] = useState<string[]>(["Project"]);
  const [showReference, setShowReference] = useState<boolean>(false);
  useEffect(() => {
    // display groups by default, when they are loaded or deleted.
    const groupData = groups || [];
    setVisibleGroups(["Project", ...groupData.map((group) => group.name)]);
  }, [groups]);
  const projectIdOrZero = projectId || 0;
  const { data: project, isLoading: isProjectLoading } =
    useProjectRetrieveQuery({ id: projectIdOrZero }, { skip: !projectId });
  const { data: models, isLoading: isModelsLoading } =
    useCombinedModelListQuery(
      { projectId: projectIdOrZero },
      { skip: !projectId },
    );
  const model = useMemo(() => {
    return models?.[0] || undefined;
  }, [models]);
  const { data: variables } = useVariableListQuery(
    { dosedPkModelId: model?.id || 0 },
    { skip: !model?.id },
  );
  const { data: simulations, isLoading: isSimulationsLoading } =
    useSimulationListQuery(
      { projectId: projectIdOrZero },
      { skip: !projectId },
    );
  const simulation = useMemo(() => {
    return simulations?.[0] || undefined;
  }, [simulations]);
  const [updateSimulation] = useSimulationUpdateMutation();
  const { data: units, isLoading: isUnitsLoading } = useUnitListQuery(
    { compoundId: project?.compound || 0 },
    { skip: !project?.compound },
  );
  const { data: compound, isLoading: isLoadingCompound } =
    useCompoundRetrieveQuery(
      { id: project?.compound || 0 },
      { skip: !project?.compound },
    );
  const [updateVariable] = useVariableUpdateMutation();

  const [sliderValues, setSliderValues] = useState<SliderValues | undefined>(
    undefined,
  );
  const handleChangeSlider = useCallback((variable: number, value: number) => {
    setSliderValues((prevSliderValues) => ({
      ...prevSliderValues,
      [variable]: value,
    }));
  }, []);
  const [shouldShowLegend, setShouldShowLegend] = useState(true);
  const isSharedWithMe = useSelector((state: RootState) =>
    selectIsProjectShared(state, project),
  );

  const EMPTY_OBJECT: SliderValues = {};

  const defaultSimulation: SimulationRead = {
    id: 0,
    name: "default",
    sliders: [],
    plots: [],
    nrows: 0,
    ncols: 0,
    project: projectIdOrZero,
    time_max_unit: model?.time_unit || 0,
  };

  // generate a simulation if slider values change
  const getTimeMax = (sim: SimulationRead): number => {
    const timeMaxUnit = units?.find((u) => u.id === sim.time_max_unit);
    const compatibleTimeUnit = timeMaxUnit?.compatible_units?.find(
      (u) => parseInt(u.id) === model?.time_unit,
    );
    const timeMaxConversionFactor = compatibleTimeUnit
      ? parseFloat(compatibleTimeUnit.conversion_factor)
      : 1.0;
    const timeMax = (sim?.time_max || 0) * timeMaxConversionFactor;
    return timeMax;
  };
  const timeMax = simulation?.id && getTimeMax(simulation);

  const simInputs = useSimulationInputs(
    model,
    simulation,
    sliderValues,
    variables,
    timeMax,
  );
  const hasPlots = simulation ? simulation.plots.length > 0 : false;
  const hasSecondaryParameters = model
    ? model.derived_variables.reduce((acc, dv) => {
        return acc || dv.type === "AUC";
      }, false)
    : false;

  const {
    loadingSimulate,
    data,
    error: simulateError,
  } = useSimulation(simInputs, model, hasPlots || hasSecondaryParameters);

  const refSimInputs = useSimulationInputs(
    model,
    simulation,
    EMPTY_OBJECT,
    variables,
    timeMax,
  );
  const { data: dataReference } = useSimulation(
    refSimInputs,
    showReference ? model : undefined,
  );

  const {
    reset,
    handleSubmit,
    control,
    formState: { isDirty },
    setValue,
  } = useForm<Simulation>({
    defaultValues: simulation || defaultSimulation,
  });
  useDirty(isDirty || loadingSimulate);

  const {
    fields: sliders,
    append: addSimulationSlider,
    remove: removeSlider,
  } = useFieldArray({
    control,
    name: "sliders",
  });

  const {
    fields: plots,
    append: addSimulationPlot,
    remove: removePlot,
  } = useFieldArray({
    control,
    name: "plots",
  });

  const layoutOptions = [
    { value: "vertical", label: "Vertical" },
    { value: "horizontal", label: "Horizontal" },
  ];
  const defaultLayout = layoutOptions[0]?.value;
  const [layout, setLayout] = useState<string>(defaultLayout);

  // reset form and sliders if simulation changes
  useEffect(() => {
    if (simulation && variables) {
      setSliderValues((s) => {
        const initialValues = getSliderInitialValues(simulation, s, variables);
        return initialValues;
      });
      //setLoadingSimulate(true);
      reset(simulation);
    }
  }, [simulation, reset, variables]);

  const [exportSimulation, { error: exportSimulateErrorBase }] =
    useExportSimulation({
      simInputs,
      model,
      project,
    });
  const exportSimulateError: ErrorObject | undefined = exportSimulateErrorBase
    ? "data" in exportSimulateErrorBase
      ? (exportSimulateErrorBase.data as ErrorObject)
      : { error: "Unknown error" }
    : undefined;

  // save simulation every second if dirty
  useEffect(() => {
    const onSubmit = (dta: Simulation) => {
      for (let i = 0; i < dta.plots.length; i++) {
        // @ts-expect-error empty string keeps getting in, so convert to null
        if (dta.plots[i].min === "") {
          dta.plots[i].min = null;
        }
        // @ts-expect-error empty string keeps getting in, so convert to null
        if (dta.plots[i].max === "") {
          dta.plots[i].max = null;
        }
        // @ts-expect-error empty string keeps getting in, so convert to null
        if (dta.plots[i].min2 === "") {
          dta.plots[i].min2 = null;
        }
        // @ts-expect-error empty string keeps getting in, so convert to null
        if (dta.plots[i].max2 === "") {
          dta.plots[i].max2 = null;
        }
      }
      updateSimulation({ id: simulation?.id || 0, simulation: dta });
    };

    const intervalId = setInterval(() => {
      if (!isDirty || !simulation) {
        return;
      }
      handleSubmit(onSubmit)();
    }, 1000);

    return () => clearInterval(intervalId);
  }, [handleSubmit, isDirty, simulation, updateSimulation]);

  const filterOutputs = model?.is_library_model
    ? ["environment.t", "PDCompartment.C_Drug"]
    : [];
  const outputs =
    variables?.filter(
      (variable) =>
        !variable.constant && !filterOutputs.includes(variable.qname),
    ) || [];
  const outputsSorted = outputs.map((variable) => {
    if (variable.name.startsWith("C")) {
      return { ...variable, priority: 3 };
    } else if (variable.name.startsWith("E")) {
      return { ...variable, priority: 2 };
    } else if (variable.name.startsWith("TS")) {
      return { ...variable, priority: 1 };
    } else if (variable.name.startsWith("RO_model")) {
      return { ...variable, priority: 0 };
    } else if (variable.name.startsWith("calc_")) {
      return { ...variable, priority: -1 };
    } else if (variable.name.startsWith("AUC")) {
      return { ...variable, priority: -2 };
    } else {
      return { ...variable, priority: -3 };
    }
  });

  outputsSorted.sort((a, b) => b.priority - a.priority);

  const addPlotOptions = outputsSorted.map((variable) => ({
    value: variable.id,
    label: variable.description
      ? `${variable.name} (${variable.description})`
      : variable.name,
  }));

  const handleAddPlot = (variableId: number) => {
    const variable = variables?.find((v) => v.id === variableId);
    if (!variable) {
      return;
    }
    const defaultXUnit =
      units?.find((unit: UnitRead) => unit.symbol === "h")?.id || 0;
    const defaultPlot: SimulationPlotRead = {
      id: 0,
      y_axes: [
        {
          id: 0,
          variable: variable.id,
        },
      ],
      cx_lines: [],
      index: 0,
      x_unit: defaultXUnit,
      y_unit: variable.unit,
      y_unit2: null,
    };
    addSimulationPlot(defaultPlot);
  };

  const orderedSliders = sliders.map((slider, i) => {
    const variable = variables?.find((v) => v.id === slider.variable);
    return {
      ...slider,
      priority: variable ? paramPriority(variable) : 0,
      fieldArrayIndex: i,
    };
  });
  orderedSliders.sort((a, b) => a.priority - b.priority);

  const handleVisibleGroups = (event: ChangeEvent<HTMLInputElement>) => {
    if (!event.target.checked) {
      const newState = visibleGroups.filter(
        (name) => name !== event.target.value,
      );
      setVisibleGroups(newState);
      return;
    } else {
      const newState = new Set([...visibleGroups, event.target.value]);
      setVisibleGroups([...newState]);
    }
  };

  const constVariables = model ? getConstVariables(variables || [], model) : [];

  const sliderVarIds = sliders.map((v) => v.variable);
  const addSliderOptions = constVariables
    .filter((v) => !sliderVarIds.includes(v.id))
    .map((variable) => ({
      value: variable.id,
      label: `${variable.name} (${variable.description})`,
    }));

  const handleAddSlider = (variableId: number) => {
    const defaultSlider: SimulationSliderRead = {
      id: 0,
      variable: variableId,
    };
    addSimulationSlider(defaultSlider);
  };

  const handleRemoveSlider = (index: number) => () => {
    removeSlider(index);
  };

  const handleSaveSlider = (slider: SimulationSlider) => (value: number) => {
    const variable = variables?.find((v) => v.id === slider.variable);
    if (!variable) {
      return;
    }
    updateVariable({
      id: slider.variable,
      variable: { ...variable, default_value: value },
    });
  };

  const [dimensions, setDimensions] = useState({
    width: window.innerWidth,
  });

<<<<<<< HEAD
  const containerRef = useRef(null);
=======
  const containerRef: MutableRefObject<HTMLElement | null> = useRef(null);
>>>>>>> 589a3bb1

  useEffect(() => {
    const debouncedHandleResize = debounce(function handleResize() {
      setDimensions({
<<<<<<< HEAD
        width: containerRef?.current?.clientWidth,
=======
        width: containerRef?.current?.clientWidth || 0,
>>>>>>> 589a3bb1
      });
    }, 1000);

    window.addEventListener("resize", debouncedHandleResize);
    window.addEventListener("eventCollapse", debouncedHandleResize);
    window.addEventListener("eventExpand", debouncedHandleResize);

    return () => {
      window.removeEventListener("resize", debouncedHandleResize);
      window.removeEventListener("eventCollapse", debouncedHandleResize);
      window.removeEventListener("eventExpand", debouncedHandleResize);
    };
  });
<<<<<<< HEAD
  
=======

>>>>>>> 589a3bb1
  const loading = [
    isProjectLoading,
    isSimulationsLoading,
    isModelsLoading,
    isLoadingCompound,
    isUnitsLoading,
  ].some((v) => v);
  if (loading) {
    return <div>Loading...</div>;
  }

  if (!simulation || !project || !models || !variables || !units || !compound) {
    return <div>Not found</div>;
  }

  return (
    <Box sx={{ display: "flex" }} ref={containerRef}>
      <SimulationsSidePanel
        portalId="simulations-portal"
        addPlotOptions={addPlotOptions}
        handleAddPlot={handleAddPlot}
        isSharedWithMe={isSharedWithMe}
        layoutOptions={layoutOptions}
        layout={layout}
        setLayout={setLayout}
        plots={plots}
        control={control}
        units={units}
        simulation={simulation}
        groups={groups}
        visibleGroups={visibleGroups}
        handleVisibleGroups={handleVisibleGroups}
        addSliderOptions={addSliderOptions}
        handleAddSlider={handleAddSlider}
        orderedSliders={orderedSliders}
        handleChangeSlider={handleChangeSlider}
        handleRemoveSlider={handleRemoveSlider}
        handleSaveSlider={handleSaveSlider}
        exportSimulation={exportSimulation}
        showReference={showReference}
        setShowReference={setShowReference}
        shouldShowLegend={shouldShowLegend}
        setShouldShowLegend={setShouldShowLegend}
      />
      <Box
        sx={{
          maxHeight: "80vh",
          maxWidth: "100%",
          overflow: "auto",
        }}
      >
        <Grid
          container
          columns={{ xl: 12, md: 12, sm: 12 }}
          direction="row"
          wrap={layout === "horizontal" ? "nowrap" : "wrap"}
        >
          {plots.map((plot, index) => (
<<<<<<< HEAD
            <Grid xl={screen.width > 2500 ? 4 : 6} md={12} sm={12} item key={index}>
=======
            <Grid
              xl={screen.width > 2500 ? 4 : 6}
              md={12}
              sm={12}
              item
              key={index}
            >
>>>>>>> 589a3bb1
              {data?.length && model ? (
                <SimulationPlotView
                  index={index}
                  plot={plot}
                  data={data}
                  dataReference={showReference ? dataReference : []}
                  variables={variables || []}
                  control={control}
                  setValue={setValue}
                  remove={removePlot}
                  units={units}
                  compound={compound}
                  model={model}
                  visibleGroups={visibleGroups}
                  shouldShowLegend={shouldShowLegend}
                  layout={layout}
                  dimensions={dimensions}
                />
              ) : (
                <div>Loading...</div>
              )}
            </Grid>
          ))}
          <Snackbar open={Boolean(simulateError)} autoHideDuration={6000}>
            <Alert severity="error">
              Error simulating model: {simulateError?.error || "unknown error"}
            </Alert>
          </Snackbar>
          <Snackbar open={Boolean(exportSimulateError)} autoHideDuration={6000}>
            <Alert severity="error">
              Error exporting model:{" "}
              {exportSimulateError?.error || "unknown error"}
            </Alert>
          </Snackbar>
        </Grid>
      </Box>
    </Box>
  );
};

export default Simulations;<|MERGE_RESOLUTION|>--- conflicted
+++ resolved
@@ -399,20 +399,12 @@
     width: window.innerWidth,
   });
 
-<<<<<<< HEAD
-  const containerRef = useRef(null);
-=======
   const containerRef: MutableRefObject<HTMLElement | null> = useRef(null);
->>>>>>> 589a3bb1
 
   useEffect(() => {
     const debouncedHandleResize = debounce(function handleResize() {
       setDimensions({
-<<<<<<< HEAD
-        width: containerRef?.current?.clientWidth,
-=======
         width: containerRef?.current?.clientWidth || 0,
->>>>>>> 589a3bb1
       });
     }, 1000);
 
@@ -426,11 +418,7 @@
       window.removeEventListener("eventExpand", debouncedHandleResize);
     };
   });
-<<<<<<< HEAD
-  
-=======
-
->>>>>>> 589a3bb1
+
   const loading = [
     isProjectLoading,
     isSimulationsLoading,
@@ -489,9 +477,6 @@
           wrap={layout === "horizontal" ? "nowrap" : "wrap"}
         >
           {plots.map((plot, index) => (
-<<<<<<< HEAD
-            <Grid xl={screen.width > 2500 ? 4 : 6} md={12} sm={12} item key={index}>
-=======
             <Grid
               xl={screen.width > 2500 ? 4 : 6}
               md={12}
@@ -499,7 +484,6 @@
               item
               key={index}
             >
->>>>>>> 589a3bb1
               {data?.length && model ? (
                 <SimulationPlotView
                   index={index}
