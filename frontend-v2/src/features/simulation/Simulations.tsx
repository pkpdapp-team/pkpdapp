--- conflicted
+++ resolved
@@ -37,41 +37,6 @@
 import useSubjectGroups from "../../hooks/useSubjectGroups";
 import useExportSimulation from "./useExportSimulation";
 import { SimulationsSidePanel } from "./SimulationsSidePanel";
-<<<<<<< HEAD
-=======
-import { getTableHeight } from "../../shared/calculateTableHeights";
-
-const PlotsWidthSteps = [
-  {
-    minHeight: 1100,
-    tableHeight: "75vw",
-  },
-  {
-    minHeight: 1000,
-    tableHeight: "72vw",
-  },
-  {
-    minHeight: 900,
-    tableHeight: "70vw",
-  },
-  {
-    minHeight: 800,
-    tableHeight: "65vw",
-  },
-  {
-    minHeight: 700,
-    tableHeight: "60vw",
-  },
-  {
-    minHeight: 600,
-    tableHeight: "55vw",
-  },
-  {
-    minHeight: 500,
-    tableHeight: "53vw",
-  },
-];
->>>>>>> 04ca5715
 
 type SliderValues = { [key: number]: number };
 
