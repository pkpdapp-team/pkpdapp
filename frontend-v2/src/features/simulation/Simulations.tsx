import {
  Alert,
  Grid,
  Snackbar,
  Box
} from "@mui/material";
import { useSelector } from "react-redux";
import { RootState } from "../../app/store";
import {
  Simulation,
  SimulationPlotRead,
  SimulationRead,
  SimulationSlider,
  SimulationSliderRead,
  UnitRead,
  VariableRead,
  useCombinedModelListQuery,
  useCompoundRetrieveQuery,
  useProjectRetrieveQuery,
  useSimulationListQuery,
  useSimulationUpdateMutation,
  useUnitListQuery,
  useVariableListQuery,
  useVariableUpdateMutation,
} from "../../app/backendApi";
import { useFieldArray, useForm } from "react-hook-form";
import {
  ChangeEvent,
  FC,
  useCallback,
  useEffect,
  useMemo,
  useState,
} from "react";
import SimulationPlotView from "./SimulationPlotView";
import useSimulation from "./useSimulation";
import useSimulationInputs from "./useSimulationInputs";
import useDirty from "../../hooks/useDirty";
import paramPriority from "../model/paramPriority";
import { selectIsProjectShared } from "../login/loginSlice";
import { getConstVariables } from "../model/resetToSpeciesDefaults";
import useSubjectGroups from "../../hooks/useSubjectGroups";
import useExportSimulation from "./useExportSimulation";
import { SimulationsSidePanel } from "./SimulationsSidePanel";
import { getTableHeight } from "../../shared/calculateTableHeights";

const PlotsWidthSteps = [
  {
    minHeight: "1100",
    tableHeight: "75vw",
  },
  {
    minHeight: "1000",
    tableHeight: "72vw",
  },
  {
    minHeight: "900",
    tableHeight: "70vw",
  },
  {
    minHeight: "800",
    tableHeight: "65vw",
  },
  {
    minHeight: "700",
    tableHeight: "60vw",
  },
  {
    minHeight: "600",
    tableHeight: "55vw",
  },
  {
    minHeight: "500",
    tableHeight: "53vw",
  },
];

type SliderValues = { [key: number]: number };

interface ErrorObject {
  error: string;
}

const getSliderInitialValues = (
  simulation?: SimulationRead,
  existingSliderValues?: SliderValues,
  variables?: VariableRead[],
): SliderValues => {
  const initialValues: SliderValues = {};
  for (const slider of simulation?.sliders || []) {
    if (existingSliderValues && existingSliderValues[slider.variable]) {
      initialValues[slider.variable] = existingSliderValues[slider.variable];
    } else {
      const variable = variables?.find((v) => v.id === slider.variable);
      if (variable?.default_value) {
        initialValues[slider.variable] = variable.default_value;
      }
    }
  }
  return initialValues;
};

const Simulations: FC = () => {
  const projectId = useSelector(
    (state: RootState) => state.main.selectedProject,
  );
  const { groups } = useSubjectGroups();
  const [visibleGroups, setVisibleGroups] = useState<string[]>(["Project"]);
  const [showReference, setShowReference] = useState<boolean>(false);
  useEffect(() => {
    // display groups by default, when they are loaded or deleted.
    const groupData = groups || [];
    setVisibleGroups(["Project", ...groupData.map((group) => group.name)]);
  }, [groups]);
  const projectIdOrZero = projectId || 0;
  const { data: project, isLoading: isProjectLoading } =
    useProjectRetrieveQuery({ id: projectIdOrZero }, { skip: !projectId });
  const { data: models, isLoading: isModelsLoading } =
    useCombinedModelListQuery(
      { projectId: projectIdOrZero },
      { skip: !projectId },
    );
  const model = useMemo(() => {
    return models?.[0] || undefined;
  }, [models]);
  const { data: variables } = useVariableListQuery(
    { dosedPkModelId: model?.id || 0 },
    { skip: !model?.id },
  );
  const { data: simulations, isLoading: isSimulationsLoading } =
    useSimulationListQuery(
      { projectId: projectIdOrZero },
      { skip: !projectId },
    );
  const simulation = useMemo(() => {
    return simulations?.[0] || undefined;
  }, [simulations]);
  const [updateSimulation] = useSimulationUpdateMutation();
  const { data: units, isLoading: isUnitsLoading } = useUnitListQuery(
    { compoundId: project?.compound || 0 },
    { skip: !project?.compound },
  );
  const { data: compound, isLoading: isLoadingCompound } =
    useCompoundRetrieveQuery(
      { id: project?.compound || 0 },
      { skip: !project?.compound },
    );
  const [updateVariable] = useVariableUpdateMutation();

  const [sliderValues, setSliderValues] = useState<SliderValues | undefined>(
    undefined,
  );
  console.log('sliderValues', sliderValues);
  const handleChangeSlider = useCallback((variable: number, value: number) => {
    console.log('handleChangeSlider', variable, value);
    setSliderValues((prevSliderValues) => ({
      ...prevSliderValues,
      [variable]: value,
    }));
  }, []);
  const [shouldShowLegend, setShouldShowLegend] = useState(true);
  const isSharedWithMe = useSelector((state: RootState) =>
    selectIsProjectShared(state, project),
  );

  const EMPTY_OBJECT: SliderValues = {};

  const defaultSimulation: SimulationRead = {
    id: 0,
    name: "default",
    sliders: [],
    plots: [],
    nrows: 0,
    ncols: 0,
    project: projectIdOrZero,
    time_max_unit: model?.time_unit || 0,
  };

  // generate a simulation if slider values change
  const getTimeMax = (sim: SimulationRead): number => {
    const timeMaxUnit = units?.find((u) => u.id === sim.time_max_unit);
    const compatibleTimeUnit = timeMaxUnit?.compatible_units?.find(
      (u) => parseInt(u.id) === model?.time_unit,
    );
    const timeMaxConversionFactor = compatibleTimeUnit
      ? parseFloat(compatibleTimeUnit.conversion_factor)
      : 1.0;
    const timeMax = (sim?.time_max || 0) * timeMaxConversionFactor;
    return timeMax;
  };
  const timeMax = simulation?.id && getTimeMax(simulation);

  const simInputs = useSimulationInputs(
    model,
    simulation,
    sliderValues,
    variables,
    timeMax,
  );
<<<<<<< HEAD
  const simulatedVariables = useSimulatedVariables(variables, sliderValues);
  const hasPlots = simulation ? simulation.plots.length > 0 : false;
=======
>>>>>>> 5514893a
  const {
    loadingSimulate,
    data,
    error: simulateError,
<<<<<<< HEAD
  } = useSimulation(simInputs, simulatedVariables, model, hasPlots);
=======
  } = useSimulation(simInputs, model);
>>>>>>> 5514893a

  const refSimInputs = useSimulationInputs(
    model,
    simulation,
    EMPTY_OBJECT,
    variables,
    timeMax,
  );
  const { data: dataReference } = useSimulation(
    refSimInputs,
    showReference ? model : undefined
  );

  const {
    reset,
    handleSubmit,
    control,
    formState: { isDirty },
    setValue,
  } = useForm<Simulation>({
    defaultValues: simulation || defaultSimulation,
  });
  useDirty(isDirty || loadingSimulate);

  const {
    fields: sliders,
    append: addSimulationSlider,
    remove: removeSlider,
  } = useFieldArray({
    control,
    name: "sliders",
  });

  const {
    fields: plots,
    append: addSimulationPlot,
    remove: removePlot,
  } = useFieldArray({
    control,
    name: "plots",
  });

  const layoutOptions = [
    { value: "vertical", label: "Vertical" },
    { value: "horizontal", label: "Horizontal" },
  ];
  const defaultLayout = layoutOptions[0]?.value;
  const [layout, setLayout] = useState<string>(defaultLayout);

  // reset form and sliders if simulation changes
  useEffect(() => {
    if (simulation && variables) {
      console.log('reset form and sliders if simulation changes');
      setSliderValues((s) => {
        const initialValues = getSliderInitialValues(simulation, s, variables);
        return initialValues;
      });
      //setLoadingSimulate(true);
      reset(simulation);
    }
  }, [simulation, reset, variables]);

  const [exportSimulation, { error: exportSimulateErrorBase }] =
    useExportSimulation({
      simInputs,
      model,
      project,
    });
  const exportSimulateError: ErrorObject | undefined = exportSimulateErrorBase
    ? "data" in exportSimulateErrorBase
      ? (exportSimulateErrorBase.data as ErrorObject)
      : { error: "Unknown error" }
    : undefined;

  // save simulation every second if dirty
  useEffect(() => {
    const onSubmit = (dta: Simulation) => {
      for (let i = 0; i < dta.plots.length; i++) {
        // @ts-expect-error empty string keeps getting in, so convert to null
        if (dta.plots[i].min === "") {
          dta.plots[i].min = null;
        }
        // @ts-expect-error empty string keeps getting in, so convert to null
        if (dta.plots[i].max === "") {
          dta.plots[i].max = null;
        }
        // @ts-expect-error empty string keeps getting in, so convert to null
        if (dta.plots[i].min2 === "") {
          dta.plots[i].min2 = null;
        }
        // @ts-expect-error empty string keeps getting in, so convert to null
        if (dta.plots[i].max2 === "") {
          dta.plots[i].max2 = null;
        }
      }
      updateSimulation({ id: simulation?.id || 0, simulation: dta });
    };

    const intervalId = setInterval(() => {
      if (!isDirty || !simulation) {
        return;
      }
      handleSubmit(onSubmit)();
    }, 1000);

    return () => clearInterval(intervalId);
  }, [handleSubmit, isDirty, simulation, updateSimulation]);

  const filterOutputs = model?.is_library_model
    ? ["environment.t", "PDCompartment.C_Drug"]
    : [];
  const outputs =
    variables?.filter(
      (variable) =>
        !variable.constant && !filterOutputs.includes(variable.qname),
    ) || [];
  const outputsSorted = outputs.map((variable) => {
    if (variable.name.startsWith("C")) {
      return { ...variable, priority: 3 };
    } else if (variable.name.startsWith("E")) {
      return { ...variable, priority: 2 };
    } else if (variable.name.startsWith("TS")) {
      return { ...variable, priority: 1 };
    } else if (variable.name.startsWith("RO_model")) {
      return { ...variable, priority: 0 };
    } else if (variable.name.startsWith("calc_")) {
      return { ...variable, priority: -1 };
    } else if (variable.name.startsWith("AUC")) {
      return { ...variable, priority: -2 };
    } else {
      return { ...variable, priority: -3 };
    }
  });

  outputsSorted.sort((a, b) => b.priority - a.priority);

  const addPlotOptions = outputsSorted.map((variable) => ({
    value: variable.id,
    label: variable.description
      ? `${variable.name} (${variable.description})`
      : variable.name,
  }));

  const handleAddPlot = (variableId: number) => {
    const variable = variables?.find((v) => v.id === variableId);
    if (!variable) {
      return;
    }
    const defaultXUnit =
      units?.find((unit: UnitRead) => unit.symbol === "h")?.id || 0;
    const defaultPlot: SimulationPlotRead = {
      id: 0,
      y_axes: [
        {
          id: 0,
          variable: variable.id,
        },
      ],
      cx_lines: [],
      index: 0,
      x_unit: defaultXUnit,
      y_unit: variable.unit,
      y_unit2: null,
    };
    addSimulationPlot(defaultPlot);
  };

  const orderedSliders = sliders.map((slider, i) => {
    const variable = variables.find((v) => v.id === slider.variable);
    return {
      ...slider,
      priority: variable ? paramPriority(variable) : 0,
      fieldArrayIndex: i,
    };
  });
  orderedSliders.sort((a, b) => a.priority - b.priority);

  const handleVisibleGroups = (event: ChangeEvent<HTMLInputElement>) => {
    if (!event.target.checked) {
      const newState = visibleGroups.filter(
        (name) => name !== event.target.value,
      );
      setVisibleGroups(newState);
      return;
    } else {
      const newState = new Set([...visibleGroups, event.target.value]);
      setVisibleGroups([...newState]);
    }
  };

  const constVariables = model ? getConstVariables(variables || [], model) : [];

  const sliderVarIds = sliders.map((v) => v.variable);
  const addSliderOptions = constVariables
    .filter((v) => !sliderVarIds.includes(v.id))
    .map((variable) => ({
      value: variable.id,
      label: `${variable.name} (${variable.description})`,
    }));

  const handleAddSlider = (variableId: number) => {
    const defaultSlider: SimulationSliderRead = {
      id: 0,
      variable: variableId,
    };
    addSimulationSlider(defaultSlider);
  };

  const handleRemoveSlider = (index: number) => () => {
    removeSlider(index);
  };

  const handleSaveSlider = (slider: SimulationSlider) => (value: number) => {
    const variable = variables?.find((v) => v.id === slider.variable);
    if (!variable) {
      return;
    }
    updateVariable({
      id: slider.variable,
      variable: { ...variable, default_value: value },
    });
  };

  const loading = [
    isProjectLoading,
    isSimulationsLoading,
    isModelsLoading,
    isLoadingCompound,
    isUnitsLoading,
  ].some((v) => v);
  if (loading) {
    return <div>Loading...</div>;
  }

  if (!simulation || !project || !models || !variables || !units || !compound) {
    return <div>Not found</div>;
  }

  console.log("should render", simulation, project, models, variables, units, compound);

  return (
    <Box sx={{ display: "flex" }}>
      <SimulationsSidePanel
        portalId="simulations-portal"
        addPlotOptions={addPlotOptions}
        handleAddPlot={handleAddPlot}
        isSharedWithMe={isSharedWithMe}
        layoutOptions={layoutOptions}
        layout={layout}
        setLayout={setLayout}
        plots={plots}
        control={control}
        units={units}
        simulation={simulation}
        groups={groups}
        visibleGroups={visibleGroups}
        handleVisibleGroups={handleVisibleGroups}
        addSliderOptions={addSliderOptions}
        handleAddSlider={handleAddSlider}
        orderedSliders={orderedSliders}
        handleChangeSlider={handleChangeSlider}
        handleRemoveSlider={handleRemoveSlider}
        handleSaveSlider={handleSaveSlider}
        exportSimulation={exportSimulation}
        showReference={showReference}
        setShowReference={setShowReference}
        shouldShowLegend={shouldShowLegend}
        setShouldShowLegend={setShouldShowLegend}
      />
      <Box
        sx={{
          maxHeight: "80vh",
          maxWidth: getTableHeight({ steps: PlotsWidthSteps }),
          overflow: "auto",
        }}
      >
        <Grid
          container
          columns={{ xl: 12, md: 12, sm: 12 }}
          direction="row"
          wrap={layout === "horizontal" ? "nowrap" : "wrap"}
        >
          {plots.map((plot, index) => (
            <Grid xl={6} md={12} sm={12} item key={index}>
              {data?.length && model ? (
                <SimulationPlotView
                  index={index}
                  plot={plot}
                  data={data}
                  dataReference={showReference ? dataReference : []}
                  variables={variables || []}
                  control={control}
                  setValue={setValue}
                  remove={removePlot}
                  units={units}
                  compound={compound}
                  model={model}
                  visibleGroups={visibleGroups}
                  shouldShowLegend={shouldShowLegend}
                  layout={layout}
                />
              ) : (
                <div>Loading...</div>
              )}
            </Grid>
          ))}
          <Snackbar open={Boolean(simulateError)} autoHideDuration={6000}>
            <Alert severity="error">
              Error simulating model: {simulateError?.error || "unknown error"}
            </Alert>
          </Snackbar>
          <Snackbar open={Boolean(exportSimulateError)} autoHideDuration={6000}>
            <Alert severity="error">
              Error exporting model:{" "}
              {exportSimulateError?.error || "unknown error"}
            </Alert>
          </Snackbar>
        </Grid>
      </Box>
    </Box>
  );
};

export default Simulations;<|MERGE_RESOLUTION|>--- conflicted
+++ resolved
@@ -197,20 +197,12 @@
     variables,
     timeMax,
   );
-<<<<<<< HEAD
-  const simulatedVariables = useSimulatedVariables(variables, sliderValues);
   const hasPlots = simulation ? simulation.plots.length > 0 : false;
-=======
->>>>>>> 5514893a
   const {
     loadingSimulate,
     data,
     error: simulateError,
-<<<<<<< HEAD
   } = useSimulation(simInputs, simulatedVariables, model, hasPlots);
-=======
-  } = useSimulation(simInputs, model);
->>>>>>> 5514893a
 
   const refSimInputs = useSimulationInputs(
     model,
