import {
  Box,
  Typography,
  Divider,
  FormGroup,
  FormControlLabel,
  Checkbox,
  Button,
  Collapse,
  Stack,
  Badge,
} from "@mui/material";
import ReactDOM from "react-dom";
import DropdownButton from "../../components/DropdownButton";
import FloatField from "../../components/FloatField";
import UnitField from "../../components/UnitField";
import SimulationSliderView from "./SimulationSliderView";
import HelpButton from "../../components/HelpButton";
import { ExpandLess, ExpandMore } from "@mui/icons-material";
import { ChangeEvent, useState } from "react";
import { getTableHeight } from "../../shared/calculateTableHeights";
<<<<<<< HEAD
import { Simulation, SimulationPlot, SimulationRead, SimulationSlider, SubjectGroupRead, UnitRead } from "../../app/backendApi";
import { UseFormReset } from "react-hook-form";
import '../../App.css'
import { useCollapsibleSidebar } from "../../shared/contexts/CollapsibleSidebarContext";
=======
import {
  Simulation,
  SimulationPlot,
  SimulationRead,
  SimulationSlider,
  SubjectGroupRead,
  UnitRead,
} from "../../app/backendApi";
import { Control } from "react-hook-form";
>>>>>>> 4c330b45

type SimulationsSidePanelType = {
  portalId: string;
  addPlotOptions: {
    value: number;
    label: string;
  }[];
  handleAddPlot: (plot: number) => void;
  isSharedWithMe: boolean;
  layoutOptions: { value: string; label: string }[];
  layout: string;
  setLayout: (layout: string) => void;
  plots: SimulationPlot[];
  control: Control<Simulation, any>;
  units: UnitRead[];
  simulation: SimulationRead;
  groups?: SubjectGroupRead[];
  visibleGroups: string[];
  handleVisibleGroups: (group: ChangeEvent<HTMLInputElement>) => void;
  addSliderOptions: {
    value: number;
    label: string;
  }[];
  handleAddSlider: (slider: number) => void;
  orderedSliders: (SimulationSlider & { fieldArrayIndex: number })[];
  handleChangeSlider: (variable: number, value: number) => void;
  handleRemoveSlider: (index: number) => () => void;
  handleSaveSlider: (slider: SimulationSlider) => (value: number) => void;
  exportSimulation: () => void;
  showReference: boolean;
  setShowReference: (reference: boolean) => void;
  shouldShowLegend: boolean;
  setShouldShowLegend: (value: boolean) => void;
};

const ButtonSx = {
  transition: "all .35s linear",
  color: "#544f4f",
  backgroundColor: "transparent",
  "&:hover": {
    backgroundColor: "transparent",
  },
  borderBottom: "1px solid #dbd6d1",
  borderRadius: 0,
  width: "12rem",
  textTransform: "capitalize",
  display: "flex",
  justifyContent: "flex-start",
};

const SidePanelSteps = [
  {
    minHeight: 1100,
    tableHeight: "75vh",
  },
  {
    minHeight: 1000,
    tableHeight: "72vh",
  },
  {
    minHeight: 900,
    tableHeight: "70vh",
  },
  {
    minHeight: 800,
    tableHeight: "65vh",
  },
  {
    minHeight: 700,
    tableHeight: "60vh",
  },
  {
    minHeight: 600,
    tableHeight: "55vh",
  },
  {
    minHeight: 500,
    tableHeight: "53vh",
  },
];

export const SimulationsSidePanel = ({
  portalId,
  addPlotOptions,
  handleAddPlot,
  isSharedWithMe,
  layoutOptions,
  layout,
  setLayout,
  plots,
  control,
  units,
  simulation,
  groups,
  visibleGroups,
  handleVisibleGroups,
  addSliderOptions,
  handleAddSlider,
  orderedSliders,
  handleChangeSlider,
  handleRemoveSlider,
  handleSaveSlider,
  exportSimulation,
  showReference,
  setShowReference,
  shouldShowLegend,
  setShouldShowLegend,
}: SimulationsSidePanelType) => {
  const portalRoot = document.getElementById(portalId);
  const [collapseLayout, setCollapseLayout] = useState(true);
  const [collapseOptions, setCollapseOptions] = useState(true);
  const [collapseGroups, setCollapseGroups] = useState(true);
  const [collapseParameters, setCollapseParameters] = useState(true);
  const [collapseReference, setCollapseReference] = useState(true);
  const [collapseLegend, setCollapseLegend] = useState(true);
  const { animationClasses } = useCollapsibleSidebar(); 

  if (!portalRoot) return null;

  return ReactDOM.createPortal(
    <Box
      className={animationClasses}
      sx={{
        display: "flex",
        flexDirection: "column",
        justifyContent: "space-between",
        height: "100%",
        paddingBottom: "1rem",
        backgroundColor: "#FBFBFA",
        borderRight: "1px solid #DBD6D1",
      }}
    >
      <Box
        sx={{ display: "flex", justifyContent: "flex-start", padding: "1rem" }}
      >
        <Box
          sx={{
            paddingTop: "5rem",
            display: "flex",
            alignItems: "center",
            flexDirection: "column",
          }}
        >
          <Typography variant="h4">Simulations</Typography>
          <DropdownButton
            sx={{ width: "12rem", marginTop: ".5  rem" }}
            useIcon={false}
            data_cy="add-plot"
            options={addPlotOptions}
            onOptionSelected={handleAddPlot}
            disabled={isSharedWithMe}
          >
            Add new plot
          </DropdownButton>
          <Divider
            sx={{ paddingTop: "1rem", width: "11rem" }}
            variant="middle"
          />
          <Box
            sx={{
              overflowX: "auto",
              maxHeight: getTableHeight({ steps: SidePanelSteps }),
            }}
          >
            <Box>
              <Box>
                <Button
                  sx={ButtonSx}
                  disableTouchRipple
                  disableRipple
                  disableFocusRipple
                  disableElevation
                  onClick={() => setCollapseLayout(!collapseLayout)}
                  startIcon={collapseLayout ? <ExpandLess /> : <ExpandMore />}
                >
                  <Typography>Figures Layout</Typography>
                </Button>
                <Collapse
                  sx={{
                    transition: "all .35s ease-in",
                    marginBottom: ".5rem",
                  }}
                  timeout={350}
                  easing="ease-in"
                  in={collapseLayout}
                  component="div"
                >
                  <FormGroup>
                    {layoutOptions.map(({ value, label }) => (
                      <FormControlLabel
                        key={value}
                        control={
                          <Checkbox
                            checked={layout === value}
                            onChange={() => {
                              setLayout(value);
                            }}
                          />
                        }
                        label={label}
                      />
                    ))}
                  </FormGroup>
                </Collapse>
              </Box>
              <Box>
                <Button
                  sx={ButtonSx}
                  disableTouchRipple
                  disableRipple
                  disableFocusRipple
                  disableElevation
                  onClick={() => setCollapseOptions(!collapseOptions)}
                  startIcon={collapseOptions ? <ExpandLess /> : <ExpandMore />}
                >
                  <Typography>Simulation Options</Typography>
                </Button>
                <Collapse
                  sx={{
                    transition: "all .35s ease-in",
                    marginBottom: ".5rem",
                  }}
                  timeout={350}
                  easing="ease-in"
                  in={collapseOptions}
                  component="div"
                >
                  {plots.length > 0 && (
                    <>
                      <Stack
                        direction={"column"}
                        alignItems={"center"}
                        spacing={2}
                        justifyContent="flex-start"
                        paddingTop="1rem"
                      >
                        <FloatField
                          sx={{ width: "11rem" }}
                          label="Simulation Duration"
                          name="time_max"
                          control={control}
                          textFieldProps={{ disabled: isSharedWithMe }}
                        />
                        <UnitField
                          sx={{ width: "11rem" }}
                          label="Unit"
                          name="time_max_unit"
                          baseUnit={units.find(
                            (u) => u.id === simulation?.time_max_unit,
                          )}
                          control={control}
                          selectProps={{
                            disabled: isSharedWithMe,
                          }}
                        />
                      </Stack>
                    </>
                  )}
                </Collapse>
              </Box>
              <Box>
                {!!groups?.length && (
                  <>
                    <Button
                      sx={ButtonSx}
                      disableTouchRipple
                      disableRipple
                      disableFocusRipple
                      disableElevation
                      onClick={() => setCollapseGroups(!collapseGroups)}
                      startIcon={
                        collapseGroups ? <ExpandLess /> : <ExpandMore />
                      }
                    >
                      <Typography>Groups</Typography>{" "}
                      <Badge
                        sx={{ marginLeft: "auto", marginRight: "1rem" }}
                        badgeContent={visibleGroups?.length}
                        color="primary"
                      />
                    </Button>
                    <Collapse
                      sx={{
                        transition: "all .35s ease-in",
                        marginBottom: ".5rem",
                      }}
                      timeout={350}
                      easing="ease-in"
                      in={collapseGroups}
                      component="div"
                    >
                      <FormGroup>
                        <FormControlLabel
                          control={
                            <Checkbox
                              checked={visibleGroups.includes("Project")}
                              value="Project"
                              onChange={handleVisibleGroups}
                            />
                          }
                          label="Project"
                        />
                        {groups?.map((group) => (
                          <FormControlLabel
                            key={group.name}
                            control={
                              <Checkbox
                                checked={visibleGroups.includes(group.name)}
                                value={group.name}
                                onChange={handleVisibleGroups}
                              />
                            }
                            label={group.name}
                          />
                        ))}
                      </FormGroup>
                    </Collapse>
                  </>
                )}
              </Box>
              <Box sx={{ width: "11rem" }}>
                <Button
                  sx={ButtonSx}
                  disableTouchRipple
                  disableRipple
                  disableFocusRipple
                  disableElevation
                  onClick={() => setCollapseReference(!collapseReference)}
                  startIcon={
                    collapseReference ? <ExpandLess /> : <ExpandMore />
                  }
                >
                  <Typography>Reference</Typography>
                </Button>
                <Collapse
                  sx={{
                    transition: "all .35s ease-in",
                    marginBottom: ".5rem",
                  }}
                  timeout={350}
                  easing="ease-in"
                  in={collapseReference}
                  component="div"
                >
                  <FormControlLabel
                    control={
                      <Checkbox
                        checked={showReference}
                        onChange={(e) => setShowReference(e.target.checked)}
                      ></Checkbox>
                    }
                    label="Show reference"
                  />
                </Collapse>
              </Box>
              <Box sx={{ width: "11rem" }}>
                <Button
                  sx={ButtonSx}
                  disableTouchRipple
                  disableRipple
                  disableFocusRipple
                  disableElevation
                  onClick={() => setCollapseLegend(!collapseLegend)}
                  startIcon={
                    collapseReference ? <ExpandLess /> : <ExpandMore />
                  }
                >
                  <Typography>Legend</Typography>
                </Button>
                <Collapse
                  sx={{
                    transition: "all .35s ease-in",
                    marginBottom: ".5rem",
                  }}
                  timeout={350}
                  easing="ease-in"
                  in={collapseLegend}
                  component="div"
                >
                  <FormControlLabel
                    control={
                      <Checkbox
                        checked={shouldShowLegend}
                        onChange={(e) => setShouldShowLegend(e.target.checked)}
                      ></Checkbox>
                    }
                    label="Show Legend"
                  />
                </Collapse>
              </Box>
              <Box sx={{ width: "11rem" }}>
                <Button
                  sx={ButtonSx}
                  disableTouchRipple
                  disableRipple
                  disableFocusRipple
                  disableElevation
                  onClick={() => setCollapseParameters(!collapseParameters)}
                  startIcon={
                    collapseParameters ? <ExpandLess /> : <ExpandMore />
                  }
                >
                  <Typography>Parameters</Typography>
                  <Badge
                    sx={{ marginLeft: "auto", marginRight: "1rem" }}
                    badgeContent={orderedSliders?.length}
                    color="primary"
                  />
                </Button>
                <Collapse
                  sx={{
                    transition: "all .35s ease-in",
                    marginBottom: ".5rem",
                  }}
                  timeout={350}
                  easing="ease-in"
                  in={collapseParameters}
                  component="div"
                >
                  <DropdownButton
                    variant="outlined"
                    sx={{ width: "12rem", marginTop: ".5rem" }}
                    useIcon={false}
                    options={addSliderOptions}
                    onOptionSelected={handleAddSlider}
                    data_cy="add-parameter-slider"
                    disabled={isSharedWithMe}
                  >
                    Add Parameter
                  </DropdownButton>
                  {orderedSliders.map((slider, index) => (
                    <SimulationSliderView
                      key={index}
                      index={index}
                      slider={slider}
                      onChange={handleChangeSlider}
                      onRemove={handleRemoveSlider(slider.fieldArrayIndex)}
                      onSave={handleSaveSlider(slider)}
                      units={units}
                    />
                  ))}
                </Collapse>
              </Box>
            </Box>
          </Box>
        </Box>
      </Box>
      <Box sx={{ display: "flex", justifyContent: "center" }}>
        <Button variant="contained" onClick={exportSimulation}>
          Export to CSV
        </Button>
        <HelpButton title={"Export to CSV"}>
          A variables are reported in pmol, C or T variables are reported in
          pmol/L and AUC variables are reported in pmol/L*h. These units cannot
          be changed in the current version.
        </HelpButton>
      </Box>
    </Box>,
    portalRoot,
  );
};<|MERGE_RESOLUTION|>--- conflicted
+++ resolved
@@ -17,14 +17,8 @@
 import SimulationSliderView from "./SimulationSliderView";
 import HelpButton from "../../components/HelpButton";
 import { ExpandLess, ExpandMore } from "@mui/icons-material";
-import { ChangeEvent, useState } from "react";
+import { ChangeEvent, useEffect, useState } from "react";
 import { getTableHeight } from "../../shared/calculateTableHeights";
-<<<<<<< HEAD
-import { Simulation, SimulationPlot, SimulationRead, SimulationSlider, SubjectGroupRead, UnitRead } from "../../app/backendApi";
-import { UseFormReset } from "react-hook-form";
-import '../../App.css'
-import { useCollapsibleSidebar } from "../../shared/contexts/CollapsibleSidebarContext";
-=======
 import {
   Simulation,
   SimulationPlot,
@@ -34,7 +28,8 @@
   UnitRead,
 } from "../../app/backendApi";
 import { Control } from "react-hook-form";
->>>>>>> 4c330b45
+import { useCollapsibleSidebar } from "../../shared/contexts/CollapsibleSidebarContext";
+import '../../App.css'
 
 type SimulationsSidePanelType = {
   portalId: string;
@@ -150,13 +145,13 @@
   const [collapseParameters, setCollapseParameters] = useState(true);
   const [collapseReference, setCollapseReference] = useState(true);
   const [collapseLegend, setCollapseLegend] = useState(true);
-  const { animationClasses } = useCollapsibleSidebar(); 
+  const { simulationAnimationClasses } = useCollapsibleSidebar(); 
 
   if (!portalRoot) return null;
 
   return ReactDOM.createPortal(
     <Box
-      className={animationClasses}
+      className={simulationAnimationClasses}
       sx={{
         display: "flex",
         flexDirection: "column",
