--- conflicted
+++ resolved
@@ -14,14 +14,9 @@
   Tooltip,
   Stack,
   TextField as MaterialTextField,
-<<<<<<< HEAD
   Chip,
-  FormControl,
-  InputLabel,
   Autocomplete,
-=======
   ButtonBase,
->>>>>>> bc4c0bae
 } from "@mui/material";
 import Delete from "@mui/icons-material/Delete";
 import PersonAdd from "@mui/icons-material/PersonAdd";
@@ -59,11 +54,8 @@
   isSelected: boolean;
   otherProjectNames: string[];
   isAnyProjectSelected: boolean;
-<<<<<<< HEAD
   allTags: string[];
-=======
   compound?: CompoundRead;
->>>>>>> bc4c0bae
 }
 
 export interface FormData {
@@ -84,11 +76,8 @@
   isSelected,
   isAnyProjectSelected,
   otherProjectNames,
-<<<<<<< HEAD
   allTags,
-=======
   compound,
->>>>>>> bc4c0bae
 }) => {
   const dispatch = useDispatch();
   const [
@@ -240,7 +229,9 @@
     return true;
   };
 
-  const tags = project.tags ? project.tags.split(",").map((tag) => tag.trim()) : [];
+  const tags = project.tags
+    ? project.tags.split(",").map((tag) => tag.trim())
+    : [];
 
   const copyProject = () => {
     projectCopyUpdate({ id: project.id, project: project });
@@ -321,7 +312,6 @@
           </Typography>
         </TableCell>
         <TableCell>
-<<<<<<< HEAD
           {isEditMode ? (
             <Autocomplete
               multiple
@@ -330,12 +320,11 @@
               options={unusedTags}
               getOptionLabel={(option) => option}
               defaultValue={tags}
-              onChange={(event, value) => setValue("project.tags", value.join(","))}
+              onChange={(event, value) =>
+                setValue("project.tags", value.join(","))
+              }
               renderInput={(params) => (
-                <MaterialTextField
-                  {...params}
-                  variant="standard"
-                />
+                <MaterialTextField {...params} variant="standard" />
               )}
             />
           ) : (
@@ -347,13 +336,10 @@
           )}
         </TableCell>
         <TableCell>
-          <Typography component="span">
-=======
           <ButtonBase
             focusRipple
             onClick={() => onOpenDescriptionModal(project.id)}
           >
->>>>>>> bc4c0bae
             {isEditMode ? (
               <Typography
                 component="span"
