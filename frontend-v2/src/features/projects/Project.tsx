--- conflicted
+++ resolved
@@ -110,11 +110,8 @@
     { value: "LM", label: "Large Molecule" },
   ];
 
-<<<<<<< HEAD
-=======
   const [createDataset] = useDatasetCreateMutation();
 
->>>>>>> 3d9f85f0
   const [showConfirmDelete, setShowConfirmDelete] = useState<boolean>(false);
 
   const formValues = { project, compound };
@@ -210,12 +207,9 @@
   };
 
   const handleSelectProject = () => {
-<<<<<<< HEAD
-=======
     if (project.datasets.length === 0) {
       createDataset({ dataset: { name: "New Dataset", project: project.id } });
     }
->>>>>>> 3d9f85f0
     dispatch(setProject(project.id));
   };
 
