import * as React from "react";
import AppBar from "@mui/material/AppBar";
import Box from "@mui/material/Box";
import CssBaseline from "@mui/material/CssBaseline";
import Divider from "@mui/material/Divider";
import Drawer from "@mui/material/Drawer";
import IconButton from "@mui/material/IconButton";
import List from "@mui/material/List";
import ListItem from "@mui/material/ListItem";
import ListItemButton from "@mui/material/ListItemButton";
import ListItemIcon from "@mui/material/ListItemIcon";
import ListItemText from "@mui/material/ListItemText";
import MenuIcon from "@mui/icons-material/Menu";
import Toolbar from "@mui/material/Toolbar";
import Typography from "@mui/material/Typography";
import MainContent from "./MainContent";
import { PageName, setPage } from "./mainSlice";
import { useSelector } from "react-redux";
import { RootState } from "../../app/store";
import { LinearProgress, Tooltip } from "@mui/material";
import { Logout } from "@mui/icons-material";
import { logout } from "../login/loginSlice";
import { useAppDispatch } from "../../app/hooks";
import ErrorIcon from "@mui/icons-material/Error";
import { SvgIcon } from "@mui/material";
import { ReactComponent as RocheLogo } from "../../shared/assets/svg/logo_roche.svg";
import {
  CombinedModelRead,
  ProtocolListApiResponse,
  useCombinedModelListQuery,
  useProjectRetrieveQuery,
  useProtocolListQuery,
} from "../../app/backendApi";
import DnsIcon from "@mui/icons-material/Dns";
import BiotechIcon from "@mui/icons-material/Biotech";
import FunctionsIcon from "@mui/icons-material/Functions";
import VaccinesIcon from "@mui/icons-material/Vaccines";
import SsidChartIcon from "@mui/icons-material/SsidChart";
import ContactSupportIcon from "@mui/icons-material/ContactSupport";
import TableViewIcon from "@mui/icons-material/TableView";
import "@fontsource/comfortaa"; // Defaults to weight 400


const drawerWidth = 240;

export default function Sidebar() {
  const dispatch = useAppDispatch();
  const [mobileOpen, setMobileOpen] = React.useState(false);
  const selectedPage = useSelector(
    (state: RootState) => state.main.selectedPage,
  );
  const selectedProject = useSelector(
    (state: RootState) => state.main.selectedProject,
  );
  const dirtyCount = useSelector((state: RootState) => state.main.dirtyCount);
  const projectId = useSelector(
    (state: RootState) => state.main.selectedProject,
  );
  const projectIdOrZero = projectId || 0;

  const { data: models } = useCombinedModelListQuery(
    { projectId: projectIdOrZero },
    { skip: !projectId },
  );
  const { data: protocols } = useProtocolListQuery(
    { projectId: projectIdOrZero },
    { skip: !projectId },
  );
  const model = models?.[0] || null;
  const { data: project } = useProjectRetrieveQuery(
    { id: projectIdOrZero },
    { skip: !projectId },
  );

  const modelIsIncomplete = (
    mdl: CombinedModelRead | null,
    prtcls: ProtocolListApiResponse | undefined,
  ) => {
    return (
      (mdl && mdl.pk_model === null) ||
      (mdl && mdl.pd_model && mdl.mappings.length === 0) ||
      (prtcls && prtcls.length === 0)
    );
  };

  const errors: { [key: string]: string } = {};
  if (modelIsIncomplete(model, protocols)) {
    errors[PageName.MODEL] =
      "Model is incomplete, see the Model tab for details";
  }

  const errorComponents: { [key: string]: React.ReactNode } = {};
  for (const key in errors) {
    errorComponents[key] = (
      <Tooltip title={errors[key]}>
        <ErrorIcon color="error" />
      </Tooltip>
    );
  }

  const icons: { [key: string]: React.ReactNode } = {
    [PageName.PROJECTS]: <DnsIcon />,
    [PageName.DRUG]: <BiotechIcon />,
    [PageName.MODEL]: <FunctionsIcon />,
    [PageName.TRIAL_DESIGN]: <VaccinesIcon />,
    [PageName.DATA]: <TableViewIcon />,
    [PageName.SIMULATIONS]: <SsidChartIcon />,
    [PageName.HELP]: <ContactSupportIcon />,
  };

  const handleDrawerToggle = () => {
    setMobileOpen(!mobileOpen);
  };

  const pageKeys = Object.keys(PageName);
  const pageValues = Object.values(PageName);

  const pages = pageKeys.map((key, index) => {
    return {
      key,
      value: pageValues[index],
    };
  });

  const handlePageClick = (key: string) => () => {
    dispatch(setPage(PageName[key as keyof typeof PageName]));
  };

  const isPageDisabled = (key: string) => {
    const page = PageName[key as keyof typeof PageName];
    if (page === PageName.HELP) {
      return false;
    }
    if (page === PageName.TRIAL_DESIGN && PageName.MODEL in errors) {
      return true;
    }
    if (page === PageName.DATA) {
      return true;
    }
    if (
      page === PageName.SIMULATIONS &&
      (PageName.MODEL in errors || PageName.TRIAL_DESIGN in errors)
    ) {
      return true;
    }
    if (selectedProject === null) {
      return page !== PageName.PROJECTS;
    } else {
      return false;
    }
  };

  const isPageSelected = (key: string) => {
    const page = PageName[key as keyof typeof PageName];
    return page === selectedPage;
  };

  const projectsPage = pages[0];
  const helpPage = pages[pages?.length - 1];
  const steps = pages.filter(
    (step) => step !== projectsPage && step !== helpPage,
  );

  const drawer = (
    <div style={{ marginTop: "7rem" }}>
      <ListItem
        key={projectsPage?.key}
        disablePadding
        selected={isPageSelected(projectsPage?.key)}
      >
        <ListItemButton
          onClick={handlePageClick(projectsPage?.key)}
          disabled={isPageDisabled(projectsPage?.key)}
          disableRipple={true}
        >
          <ListItemIcon>
            {projectsPage?.value in errorComponents
              ? errorComponents[projectsPage?.value]
              : icons[projectsPage?.value]}
          </ListItemIcon>
          <ListItemText primary={projectsPage?.value} />
        </ListItemButton>
      </ListItem>
      {projectIdOrZero !== 0 && (
        <>
          <Typography
            variant="subtitle1"
            noWrap
            component="div"
            sx={{
              flexGrow: 1,
              color: "gray",
              paddingLeft: "1rem",
              paddingTop: "1rem",
            }}
          >
            STEPS
          </Typography>
          <List>
            {steps.map(({ key, value }) => (
              <ListItem key={key} disablePadding selected={isPageSelected(key)}>
                <ListItemButton
                  onClick={handlePageClick(key)}
                  disabled={isPageDisabled(key)}
                  disableRipple={true}
                >
                  <ListItemIcon>
                    {value in errorComponents
                      ? errorComponents[value]
                      : icons[value]}
                  </ListItemIcon>
                  <ListItemText primary={value} />
                </ListItemButton>
              </ListItem>
            ))}
          </List>
        </>
      )}
    </div>
  );

  return (
    <Box sx={{ display: "flex" }}>
      <CssBaseline />
      <AppBar
        position="fixed"
        sx={{
          width: { sm: `100%` },
          ml: { sm: `${drawerWidth}px` },
          zIndex: 10010000,
          backgroundColor: "white",
        }}
      >
        <Toolbar>
          <IconButton
            color="primary"
            aria-label="open drawer"
            edge="start"
            onClick={handleDrawerToggle}
            sx={{ mr: 2, display: { sm: "none" }, color: "grey" }}
          >
            <MenuIcon />
          </IconButton>
<<<<<<< HEAD
          <SvgIcon
            color="primary"
            sx={{ width: "4rem", height: "4rem" }}
            viewBox="0 0 62 32"
          >
            <RocheLogo />
          </SvgIcon>
          <Divider
            orientation="vertical"
            color="#000"
            style={{ height: "1rem", marginLeft: "1rem", opacity: "0.2" }}
          />
          <Typography
            variant="h6"
            noWrap
            component="div"
            sx={{
              flexGrow: 1,
              color: "#1976d2",
              fontWeight: "bold",
              paddingLeft: "1rem",
            }}
          >
            PKPD Explorer {project && ` - ${project.name}`}
=======
          <Typography variant="h6" noWrap component="div" sx={{ flexGrow: 1, fontFamily: "comfortaa" }}>
            pkpd explorer{project && ` - ${project.name}`}
>>>>>>> b16c26df
          </Typography>
          <div style={{ display: "flex" }}>
            <Typography
              variant="subtitle1"
              noWrap
              component="div"
              onClick={handlePageClick(helpPage?.key)}
              sx={{
                flexGrow: 1,
                color: "gray",
                cursor: "pointer",
              }}
            >
              Help
            </Typography>
            <Typography
              variant="subtitle1"
              noWrap
              component="div"
              onClick={() => dispatch(logout())}
              sx={{
                flexGrow: 1,
                color: "gray",
                paddingLeft: "1rem",
                cursor: "pointer",
              }}
            >
              Exit
            </Typography>
          </div>
        </Toolbar>
        {dirtyCount !== 0 ? (
          <LinearProgress sx={{ height: 5, zIndex: 10010000 }} />
        ) : (
          <Box sx={{ height: 5 }}></Box>
        )}
      </AppBar>
      <Box
        component="nav"
        sx={{ width: { sm: drawerWidth }, flexShrink: { sm: 0 } }}
        aria-label="mailbox folders"
      >
        {/* The implementation can be swapped with js to avoid SEO duplication of links. */}
        <Drawer
          variant="temporary"
          open={mobileOpen}
          onClose={handleDrawerToggle}
          ModalProps={{
            keepMounted: true, // Better open performance on mobile.
          }}
          sx={{
            display: { xs: "block", sm: "none" },
            "& .MuiDrawer-paper": {
              boxSizing: "border-box",
              width: drawerWidth,
            },
          }}
        >
          {drawer}
        </Drawer>
        <Drawer
          variant="permanent"
          sx={{
            display: { xs: "none", sm: "block" },
            "& .MuiDrawer-paper": {
              boxSizing: "border-box",
              width: drawerWidth,
            },
          }}
          open
        >
          {drawer}
        </Drawer>
      </Box>
      <Box
        component="main"
        sx={{
          flexGrow: 1,
          p: 3,
          width: { sm: `calc(100% - ${drawerWidth}px)` },
        }}
      >
        <Toolbar />
        <MainContent />
      </Box>
    </Box>
  );
}<|MERGE_RESOLUTION|>--- conflicted
+++ resolved
@@ -241,7 +241,6 @@
           >
             <MenuIcon />
           </IconButton>
-<<<<<<< HEAD
           <SvgIcon
             color="primary"
             sx={{ width: "4rem", height: "4rem" }}
@@ -266,10 +265,6 @@
             }}
           >
             PKPD Explorer {project && ` - ${project.name}`}
-=======
-          <Typography variant="h6" noWrap component="div" sx={{ flexGrow: 1, fontFamily: "comfortaa" }}>
-            pkpd explorer{project && ` - ${project.name}`}
->>>>>>> b16c26df
           </Typography>
           <div style={{ display: "flex" }}>
             <Typography
