import { Meta, StoryObj } from "@storybook/react-vite";
import { delay, http, HttpResponse } from "msw";
import { expect, screen, within, fn, waitFor } from "storybook/test";
import { useDispatch } from "react-redux";
import { setProject as setReduxProject } from "../features/main/mainSlice";

import Model from "../features/model/Model";
import { model, project, projectHandlers } from "./project.mock";
import { pkModels, pdModels } from "./model.mock";
import { TimeIntervalRead, DerivedVariableRead } from "../app/backendApi";

<<<<<<< HEAD
const meta: Meta<typeof TabbedModelForm> = {
  title: "Edit Model (version 1)",
  component: TabbedModelForm,
=======
let mockModel = { ...model };
let mockProject = { ...project };
const modelSpy = fn();
const projectSpy = fn();

const meta: Meta<typeof Model> = {
  title: "Edit Model",
  component: Model,
>>>>>>> fe5ec1d5
  args: {
    updateModel: modelSpy,
    updateProject: projectSpy,
  },
  parameters: {
    layout: "fullscreen",
    msw: {
      handlers: {
        project: [
          http.get("/api/combined_model", async ({ request }) => {
            await delay();
            const url = new URL(request.url);

            const projectId = url.searchParams.get("project_id");
            if (projectId) {
              return HttpResponse.json([mockModel], {
                status: 200,
              });
            }
            return HttpResponse.json([], { status: 200 });
          }),
          http.get("/api/project/:id", async ({ params }) => {
            await delay();
            //@ts-expect-error params.id is a string
            const projectId = parseInt(params.id, 10);
            if (projectId === project.id) {
              return HttpResponse.json(mockProject, {
                status: 200,
              });
            }
            return HttpResponse.json(
              { error: "Project not found" },
              { status: 404 },
            );
          }),
          http.put("/api/combined_model/:id", async ({ params, request }) => {
            //@ts-expect-error params.id is a string
            const modelId = parseInt(params.id, 10);
            const modelData = await request.json();
            modelSpy(modelId, modelData);
            await delay();
            //@ts-expect-error modelData is DefaultBodyType
            const timeIntervals = modelData?.time_intervals.map(
              (interval: TimeIntervalRead, index: number) => {
                return {
                  ...interval,
                  pkpd_model: modelId,
                  id: interval.id || index + 1, // Ensure each interval has a unique ID
                };
              },
            );
            //@ts-expect-error modelData is DefaultBodyType
            const derivedVariables = modelData?.derived_variables.map(
              (variable: DerivedVariableRead, index: number) => {
                return {
                  ...variable,
                  id: variable.id || index + 1, // Ensure each derived variable has a unique ID
                };
              },
            );
            mockModel = {
              //@ts-expect-error modelData is DefaultBodyType
              ...modelData,
              id: modelId,
              time_intervals: timeIntervals,
              derived_variables: derivedVariables,
            };
            return HttpResponse.json(mockModel, {
              status: 200,
            });
          }),
          http.put("/api/project/:id", async ({ params, request }) => {
            //@ts-expect-error params.id is a string
            const projectId = parseInt(params.id, 10);
            const projectData = await request.json();
            projectSpy(projectId, projectData);
            await delay();
            //@ts-expect-error projectData is DefaultBodyType
            mockProject = { ...projectData, id: projectId };
            return HttpResponse.json(mockProject, {
              status: 200,
            });
          }),
          http.put(
            "/api/combined_model/:id/set_params_to_defaults",
            async ({ params, request }) => {
              await delay();
              //@ts-expect-error params.id is a string
              const modelId = parseInt(params.id, 10);
              const modelData = await request.json();
              //@ts-expect-error modelData is DefaultBodyType
              mockModel = { ...modelData, id: modelId };
              return HttpResponse.json(mockModel, {
                status: 200,
              });
            },
          ),
          ...projectHandlers,
        ],
        model: [
          http.get("/api/pharmacokinetic", async () => {
            await delay();
            return HttpResponse.json(pkModels, {
              status: 200,
            });
          }),
          http.get("/api/pharmacodynamic", async () => {
            await delay();
            return HttpResponse.json(pdModels, {
              status: 200,
            });
          }),
          http.put("/api/simulation/:id", async ({ params, request }) => {
            await delay();
            //@ts-expect-error params.id is a string
            const simulationId = parseInt(params.id, 10);
            const simulationData = await request.json();
            return HttpResponse.json(
              //@ts-expect-error simulationData is DefaultBodyType
              { ...simulationData, id: simulationId },
              {
                status: 200,
              },
            );
          }),
        ],
      },
    },
  },
  decorators: [
    (Story) => {
      const dispatch = useDispatch();
      dispatch(setReduxProject(project.id));

      return <Story />;
    },
  ],
  beforeEach: () => {
    mockModel = { ...model };
    mockProject = { ...project };
  },
};

export default meta;

type Story = StoryObj<typeof Model>;

export const Default: Story = {
  play: async ({ canvasElement }) => {
    const canvas = within(canvasElement);
    const modelTab = await canvas.findByRole("tab", { name: /PK\/PD Model/i });
    const mapVariablesTab = canvas.getByRole("tab", { name: /Map Variables/i });
    const parametersTab = canvas.getByRole("tab", { name: /^Parameters/i });
    const secondaryParametersTab = canvas.getByRole("tab", {
      name: /Secondary Parameters/i,
    });

    const speciesList = await canvas.findByRole("combobox", {
      name: /Species/i,
    });
    const pkModelList = await canvas.findByRole("combobox", {
      name: /PK Model/i,
    });
    const pdModelList = canvas.getByRole("combobox", { name: /PD Model/i });

    expect(modelTab).toBeInTheDocument();
    expect(mapVariablesTab).toBeInTheDocument();
    expect(parametersTab).toBeInTheDocument();
    expect(secondaryParametersTab).toBeInTheDocument();

    expect(speciesList).toBeInTheDocument();
    expect(pkModelList).toBeInTheDocument();
    expect(pdModelList).toBeInTheDocument();
  },
};

export const ShowMMTModel: Story = {
  play: async ({ canvasElement, userEvent }) => {
    const canvas = within(canvasElement);
    await canvas.findByRole("tab", { name: /PK\/PD Model/i });

    const showMMTButton = await canvas.findByRole("button", {
      name: /Show MMT Code/i,
    });
    expect(showMMTButton).toBeInTheDocument();
    await userEvent.click(showMMTButton);

    const codeHeading = await screen.findByRole("heading", {
      name: /Code/i,
    });
    expect(codeHeading).toBeInTheDocument();
    const codeBlock = screen.getByRole("code");
    expect(codeBlock).toBeInTheDocument();
    expect(codeBlock.innerText).toEqual(model.mmt);
  },
};

export const Species: Story = {
  play: async ({ canvasElement, userEvent }) => {
    const canvas = within(canvasElement);
    await canvas.findByRole("tab", {
      name: /PK\/PD Model/i,
    });
    const speciesList = await canvas.findByLabelText("Species");
    expect(speciesList).toHaveTextContent("Rat");

    await userEvent.click(speciesList);
    const listbox = await screen.findByRole("listbox");
    await userEvent.selectOptions(listbox, "Mouse");
    expect(speciesList).toHaveTextContent("Mouse");

    await delay(1000); // Wait for the model to update
    const errorTab = await canvas.findByRole("tab", {
      name: /PK\/PD Model Please select a PK model to simulate/i,
    });
    expect(errorTab).toBeInTheDocument();

    const pkModelList = await canvas.findByRole("combobox", {
      name: /PK Model/i,
    });
    const pdModelList = canvas.getByRole("combobox", { name: /PD Model/i });
<<<<<<< HEAD
    expect(pkModelList).toHaveTextContent("None");
    expect(pdModelList).toHaveTextContent("None");
    const errorIcon = await canvas.findByRole("img", {
      name: "Please select a PK model to simulate.",
    });
    expect(errorIcon).toBeInTheDocument();
=======
    expect(pkModelList).toContainHTML(
      "<span class='notranslate' aria-hidden='true'>​</span>",
    );
    expect(pdModelList).toContainHTML(
      "<span class='notranslate' aria-hidden='true'>​</span>",
    );
>>>>>>> fe5ec1d5
    const checkboxes = canvas.queryAllByRole("checkbox");
    checkboxes.forEach((checkbox) => {
      expect(checkbox).toBeDisabled();
    });
  },
};

export const PKModel: Story = {
  play: async ({ canvasElement, userEvent }) => {
    const canvas = within(canvasElement);
    await canvas.findByRole("tab", { name: /PK\/PD Model/i });
    const pkModelList = await canvas.findByLabelText("PK Model");
    expect(pkModelList).toHaveTextContent("one_compartment_preclinical");

    await userEvent.click(pkModelList);
    const listbox = await screen.findByRole("listbox");
    await userEvent.selectOptions(listbox, "three_compartment_preclinical");
    expect(pkModelList).toHaveTextContent("three_compartment_preclinical");
  },
};

export const PDModel: Story = {
  play: async ({ canvasElement, userEvent }) => {
    const canvas = within(canvasElement);
    await canvas.findByRole("tab", { name: /PK\/PD Model/i });
    const pdModelList = await canvas.findByLabelText("PD Model");
    expect(pdModelList).toHaveTextContent("direct_effects_emax");

    await userEvent.click(pdModelList);
    const listbox = await screen.findByRole("listbox");
    await userEvent.selectOptions(
      listbox,
      "indirect_effects_stimulation_elimination",
    );
    expect(pdModelList).toHaveTextContent(
      "indirect_effects_stimulation_elimination",
    );
  },
};

export const MapVariables: Story = {
  play: async ({ canvasElement, userEvent }) => {
    const canvas = within(canvasElement);
    const mapVariablesTab = await canvas.findByRole("tab", {
      name: /Map Variables/i,
    });
    await userEvent.click(mapVariablesTab);

    const dosingCompartmentA1 = await canvas.findByRole("checkbox", {
      name: /Dosing compartment: A1/i,
    });
    expect(dosingCompartmentA1).toBeInTheDocument();
    expect(dosingCompartmentA1).not.toBeChecked();
    const dosingCompartmentAa = await canvas.findByRole("checkbox", {
      name: /Dosing compartment: Aa/i,
    });
    expect(dosingCompartmentAa).toBeInTheDocument();
    expect(dosingCompartmentAa).toBeChecked();

    const linkedPDVar = await canvas.findByRole("radio", {
      name: /Link to PD: C1/i,
    });
    expect(linkedPDVar).toBeInTheDocument();
    expect(linkedPDVar).toBeChecked();
  },
};

export const SecondaryParameters: Story = {
  play: async ({ canvasElement, userEvent }) => {
    const canvas = within(canvasElement);
    const mapVariablesTab = await canvas.findByRole("tab", {
      name: /Map Variables/i,
    });
    await userEvent.click(mapVariablesTab);

    const checkbox = await canvas.findByRole("checkbox", {
      name: /Secondary Parameters: Ce/i,
    });
    expect(checkbox).toBeInTheDocument();
    await userEvent.click(checkbox);

    const secondaryParametersTab = canvas.getByRole("tab", {
      name: /Secondary Parameters/i,
    });
    await delay(1000);
    await userEvent.click(secondaryParametersTab);

    const addButton = canvas.getByRole("button", { name: /Add/i });
    expect(addButton).toBeInTheDocument();
    await userEvent.click(addButton);

    const timeIntervalsTable = canvas.getByRole("table", {
      name: /Define time intervals/i,
    });
    expect(timeIntervalsTable).toBeInTheDocument();

    await waitFor(() => {
      const rows = within(timeIntervalsTable).getAllByRole("row");
      expect(rows).toHaveLength(4);
    }); // Header row + 3 time intervals
  },
};<|MERGE_RESOLUTION|>--- conflicted
+++ resolved
@@ -9,20 +9,14 @@
 import { pkModels, pdModels } from "./model.mock";
 import { TimeIntervalRead, DerivedVariableRead } from "../app/backendApi";
 
-<<<<<<< HEAD
-const meta: Meta<typeof TabbedModelForm> = {
-  title: "Edit Model (version 1)",
-  component: TabbedModelForm,
-=======
 let mockModel = { ...model };
 let mockProject = { ...project };
 const modelSpy = fn();
 const projectSpy = fn();
 
 const meta: Meta<typeof Model> = {
-  title: "Edit Model",
+  title: "Edit Model (version 1)",
   component: Model,
->>>>>>> fe5ec1d5
   args: {
     updateModel: modelSpy,
     updateProject: projectSpy,
@@ -244,21 +238,8 @@
       name: /PK Model/i,
     });
     const pdModelList = canvas.getByRole("combobox", { name: /PD Model/i });
-<<<<<<< HEAD
     expect(pkModelList).toHaveTextContent("None");
     expect(pdModelList).toHaveTextContent("None");
-    const errorIcon = await canvas.findByRole("img", {
-      name: "Please select a PK model to simulate.",
-    });
-    expect(errorIcon).toBeInTheDocument();
-=======
-    expect(pkModelList).toContainHTML(
-      "<span class='notranslate' aria-hidden='true'>​</span>",
-    );
-    expect(pdModelList).toContainHTML(
-      "<span class='notranslate' aria-hidden='true'>​</span>",
-    );
->>>>>>> fe5ec1d5
     const checkboxes = canvas.queryAllByRole("checkbox");
     checkboxes.forEach((checkbox) => {
       expect(checkbox).toBeDisabled();
