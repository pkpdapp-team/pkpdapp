import { Meta, StoryObj } from "@storybook/react-vite";
import { delay, http, HttpResponse } from "msw";
import {
  expect,
  screen,
  within,
  fn,
  waitForElementToBeRemoved,
} from "storybook/test";
import { useDispatch } from "react-redux";
import { setProject as setReduxProject } from "../features/main/mainSlice";

import Model from "../features/model/Model";
import { model, project, projectHandlers } from "./project.mock";
import { pkModels, pdModels } from "./model.mock";
import { TimeIntervalRead, DerivedVariableRead } from "../app/backendApi";
import { tagsData } from "./model.v3.mock";

let mockModel = { ...model };
let mockProject = { ...project };
const modelSpy = fn();
const projectSpy = fn();

const meta: Meta<typeof Model> = {
  title: "Edit Model (version 1)",
  component: Model,
  args: {
    updateModel: modelSpy,
    updateProject: projectSpy,
  },
  parameters: {
    layout: "fullscreen",
    msw: {
      handlers: {
        project: [
          http.get("/api/combined_model", async ({ request }) => {
            await delay();
            const url = new URL(request.url);

            const projectId = url.searchParams.get("project_id");
            if (projectId) {
              return HttpResponse.json([mockModel], {
                status: 200,
              });
            }
            return HttpResponse.json([], { status: 200 });
          }),
          http.get("/api/project/:id", async ({ params }) => {
            await delay();
            //@ts-expect-error params.id is a string
            const projectId = parseInt(params.id, 10);
            if (projectId === project.id) {
              return HttpResponse.json(mockProject, {
                status: 200,
              });
            }
            return HttpResponse.json(
              { error: "Project not found" },
              { status: 404 },
            );
          }),
          http.put("/api/combined_model/:id", async ({ params, request }) => {
            //@ts-expect-error params.id is a string
            const modelId = parseInt(params.id, 10);
            const modelData = await request.json();
            modelSpy(modelId, modelData);
            await delay();
            //@ts-expect-error modelData is DefaultBodyType
            const timeIntervals = modelData?.time_intervals.map(
              (interval: TimeIntervalRead, index: number) => {
                return {
                  ...interval,
                  pkpd_model: modelId,
                  id: interval.id || index + 1, // Ensure each interval has a unique ID
                };
              },
            );
            //@ts-expect-error modelData is DefaultBodyType
            const derivedVariables = modelData?.derived_variables.map(
              (variable: DerivedVariableRead, index: number) => {
                return {
                  ...variable,
                  id: variable.id || index + 1, // Ensure each derived variable has a unique ID
                };
              },
            );
            mockModel = {
              //@ts-expect-error modelData is DefaultBodyType
              ...modelData,
              id: modelId,
              time_intervals: timeIntervals,
              derived_variables: derivedVariables,
            };
            return HttpResponse.json(mockModel, {
              status: 200,
            });
          }),
          http.put("/api/project/:id", async ({ params, request }) => {
            //@ts-expect-error params.id is a string
            const projectId = parseInt(params.id, 10);
            const projectData = await request.json();
            projectSpy(projectId, projectData);
            await delay();
            //@ts-expect-error projectData is DefaultBodyType
            mockProject = { ...projectData, id: projectId };
            return HttpResponse.json(mockProject, {
              status: 200,
            });
          }),
          http.put(
            "/api/combined_model/:id/set_params_to_defaults",
            async ({ params, request }) => {
              await delay();
              //@ts-expect-error params.id is a string
              const modelId = parseInt(params.id, 10);
              const modelData = await request.json();
              //@ts-expect-error modelData is DefaultBodyType
              mockModel = { ...modelData, id: modelId };
              return HttpResponse.json(mockModel, {
                status: 200,
              });
            },
          ),
          ...projectHandlers,
        ],
        model: [
          http.get("/api/tag", async () => {
            await delay();
            return HttpResponse.json(tagsData, {
              status: 200,
            });
          }),
          http.get("/api/pharmacokinetic", async () => {
            await delay();
            return HttpResponse.json(pkModels, {
              status: 200,
            });
          }),
          http.get("/api/pharmacodynamic/:id", async ({ params }) => {
            await delay();
            //@ts-expect-error params.id is a string
            const modelId = parseInt(params.id, 10);
            const pdModel = pdModels.find((m) => m.id === modelId);
            if (pdModel) {
              return HttpResponse.json(pdModel, {
                status: 200,
              });
            }
            return HttpResponse.json(
              { error: "PD Model not found" },
              { status: 404 },
            );
          }),
          http.get("/api/pharmacodynamic", async () => {
            await delay();
            return HttpResponse.json(pdModels, {
              status: 200,
            });
          }),
          http.put("/api/simulation/:id", async ({ params, request }) => {
            await delay();
            //@ts-expect-error params.id is a string
            const simulationId = parseInt(params.id, 10);
            const simulationData = await request.json();
            return HttpResponse.json(
              //@ts-expect-error simulationData is DefaultBodyType
              { ...simulationData, id: simulationId },
              {
                status: 200,
              },
            );
          }),
        ],
      },
    },
  },
  decorators: [
    (Story) => {
      const dispatch = useDispatch();
      dispatch(setReduxProject(project.id));

      return <Story />;
    },
  ],
  beforeEach: () => {
    mockModel = { ...model };
    mockProject = { ...project };
  },
};

export default meta;

type UserEvent = {
  click: (element: HTMLElement) => Promise<void>;
  selectOptions: (element: HTMLElement, value: string) => Promise<void>;
};

async function selectMenuOption(
  comboBox: HTMLElement,
  option: string,
  userEvent: UserEvent,
): Promise<void> {
  await userEvent.click(comboBox);
  const listbox: HTMLElement = await screen.findByRole("listbox");
  await userEvent.selectOptions(listbox, option);
  expect(comboBox).toHaveTextContent(option);
}

type Story = StoryObj<typeof Model>;

export const Default: Story = {
  play: async ({ canvasElement }) => {
    const canvas = within(canvasElement);
    const modelTab = await canvas.findByRole("tab", { name: /PK\/PD Model/i });
    const mapVariablesTab = canvas.getByRole("tab", { name: /Map Variables/i });
    const parametersTab = canvas.getByRole("tab", { name: /^Parameters/i });
    const secondaryParametersTab = canvas.getByRole("tab", {
      name: /Secondary Parameters/i,
    });

    const speciesList = await canvas.findByRole("combobox", {
      name: /Species/i,
    });
    const pkModelList = await canvas.findByRole("combobox", {
      name: /PK Model/i,
    });
    const pdModelList = canvas.getByRole("combobox", { name: /PD Model/i });

    expect(modelTab).toBeInTheDocument();
    expect(mapVariablesTab).toBeInTheDocument();
    expect(parametersTab).toBeInTheDocument();
    expect(secondaryParametersTab).toBeInTheDocument();

    expect(speciesList).toBeInTheDocument();
    expect(pkModelList).toBeInTheDocument();
    expect(pdModelList).toBeInTheDocument();
  },
};

export const ShowMMTCode: Story = {
  play: async ({ canvasElement, userEvent }) => {
    const canvas = within(canvasElement);
    await canvas.findByRole("tab", { name: /PK\/PD Model/i });

    const showMMTButton = await canvas.findByRole("button", {
      name: /Show MMT Code/i,
    });
    expect(showMMTButton).toBeInTheDocument();
    await userEvent.click(showMMTButton);

    const codeHeading = await screen.findByRole("heading", {
      name: /Code/i,
    });
    expect(codeHeading).toBeInTheDocument();
    const codeBlock = screen.getByRole("code");
    expect(codeBlock).toBeInTheDocument();
    expect(codeBlock.innerText).toEqual(model.mmt);
  },
};

export const Species: Story = {
  play: async ({ canvasElement, userEvent }) => {
    const canvas = within(canvasElement);
    await canvas.findByRole("tab", {
      name: /PK\/PD Model/i,
    });
    const speciesList = await canvas.findByLabelText("Species");
    expect(speciesList).toHaveTextContent("Rat");

    await userEvent.click(speciesList);
    const listbox = await screen.findByRole("listbox");
    await userEvent.selectOptions(listbox, "Mouse");
    expect(speciesList).toHaveTextContent("Mouse");

    await delay(1000); // Wait for the model to update
    const errorTab = await canvas.findByRole("tab", {
      name: /PK\/PD Model Please select a PK model to simulate/i,
    });
    expect(errorTab).toBeInTheDocument();

    const pkModelList = await canvas.findByRole("combobox", {
      name: /PK Model/i,
    });
    const pdModelList = canvas.getByRole("combobox", { name: /PD Model/i });
    expect(pkModelList).toHaveTextContent("None");
    expect(pdModelList).toHaveTextContent("None");
    const checkboxes = canvas.queryAllByRole("checkbox");
    checkboxes.forEach((checkbox) => {
      expect(checkbox).toBeDisabled();
    });
  },
};

export const PKModel: Story = {
  play: async ({ canvasElement, userEvent }) => {
    const canvas = within(canvasElement);
    await canvas.findByRole("tab", { name: /PK\/PD Model/i });
    const pkModelList = await canvas.findByLabelText("PK Model");
    expect(pkModelList).toHaveTextContent("one_compartment_preclinical");

    await selectMenuOption(
      pkModelList,
      "three_compartment_preclinical",
      userEvent,
    );
  },
};

export const PDModel: Story = {
  play: async ({ canvasElement, userEvent }) => {
    const canvas = within(canvasElement);
    await canvas.findByRole("tab", { name: /PK\/PD Model/i });
    const pdModelList = await canvas.findByLabelText("PD Model");
    expect(pdModelList).toHaveTextContent("direct_effects_emax");

    await selectMenuOption(
      pdModelList,
      "indirect_effects_stimulation_elimination",
      userEvent,
    );
  },
};

export const TumourGrowthModel: Story = {
  play: async ({ canvasElement, userEvent }) => {
    const canvas = within(canvasElement);
    await canvas.findByRole("tab", { name: /PK\/PD Model/i });
    const pdModelList = await canvas.findByLabelText("PD Model");
    expect(pdModelList).toHaveTextContent("direct_effects_emax");

    await selectMenuOption(pdModelList, "tumour_growth_linear", userEvent);

    const secondaryPDModelSelect = await canvas.findByRole(
      "combobox",
      {
        name: /Secondary PD Model/i,
      },
      {
        timeout: 2000, // the default timeout isn't long enoough in CI.
      },
    );
    await selectMenuOption(
      secondaryPDModelSelect,
      "tumour_growth_inhibition_delay_cell_distribution_emax_kill",
      userEvent,
    );
  },
};

export const HillCoefficient: Story = {
  play: async ({ canvasElement, userEvent }) => {
    const canvas = within(canvasElement);
    await canvas.findByRole("tab", { name: /PK\/PD Model/i });
    const pdModelList = await canvas.findByLabelText("PD Model");
    expect(pdModelList).toHaveTextContent("direct_effects_emax");

    let hillCoefficientCheckbox = await canvas.findByRole("checkbox", {
      name: /Hill coefficient/i,
    });
    expect(hillCoefficientCheckbox).toBeInTheDocument();
    expect(hillCoefficientCheckbox).not.toBeChecked();
    await userEvent.click(hillCoefficientCheckbox);
    expect(hillCoefficientCheckbox).toBeChecked();

    await selectMenuOption(pdModelList, "tumour_growth_linear", userEvent);
    await waitForElementToBeRemoved(hillCoefficientCheckbox);

    await selectMenuOption(
      pdModelList,
      "indirect_effects_inhibition_elimination",
      userEvent,
    ); // Deselect the PD model
    hillCoefficientCheckbox = await canvas.findByRole("checkbox", {
      name: /Hill coefficient/i,
    });
    expect(hillCoefficientCheckbox).toBeInTheDocument();
    expect(hillCoefficientCheckbox).toBeChecked();

    await selectMenuOption(pdModelList, "tumour_growth_linear", userEvent);
    await waitForElementToBeRemoved(hillCoefficientCheckbox);

    const secondaryPDModelSelect = await canvas.findByRole(
      "combobox",
      {
        name: /Secondary PD Model/i,
      },
      {
        timeout: 2000, // the default timeout isn't long enoough in CI.
      },
    );
    expect(secondaryPDModelSelect).toBeInTheDocument();
    await selectMenuOption(
      secondaryPDModelSelect,
      "tumour_growth_inhibition_delay_cell_distribution_emax_kill",
      userEvent,
    );
    hillCoefficientCheckbox = await canvas.findByRole("checkbox", {
      name: /Hill coefficient/i,
    });
    expect(hillCoefficientCheckbox).toBeInTheDocument();
  },
};

export const LagTime: Story = {
  play: async ({ canvasElement, userEvent }) => {
    const canvas = within(canvasElement);
    await canvas.findByRole("tab", { name: /PK\/PD Model/i });

    const lagTimeCheckbox = await canvas.findByRole("checkbox", {
      name: /Lag time/i,
    });
    expect(lagTimeCheckbox).toBeInTheDocument();
    expect(lagTimeCheckbox).not.toBeChecked();
    await userEvent.click(lagTimeCheckbox);
    expect(lagTimeCheckbox).toBeChecked();

    const errorTab = await canvas.findByRole(
      "tab",
      {
        name: /Map Variables Please select a lag time variable/i,
      },
      {
        timeout: 2000, // the default timeout isn't long enough in CI.
      },
    );
    expect(errorTab).toBeInTheDocument();
    await userEvent.click(errorTab);

    const lagTimeCheckbox2 = await canvas.findByRole("checkbox", {
      name: /Lag time: A1/i,
    });
    expect(lagTimeCheckbox2).toBeInTheDocument();
    expect(lagTimeCheckbox2).not.toBeChecked();
    await userEvent.click(lagTimeCheckbox2);
    expect(lagTimeCheckbox2).toBeChecked();

    // Test that the error message has disappeared.
<<<<<<< HEAD
    await delay(1000); // Wait for the model to update
    const mapVariablesTab = await canvas.findByRole("tab", {
      name: "Map Variables",
    });
=======
    const mapVariablesTab = await canvas.findByRole(
      "tab",
      {
        name: "Map Variables",
      },
      {
        timeout: 2000, // the default timeout isn't long enough in CI.
      },
    );
>>>>>>> efd83f0e
    expect(mapVariablesTab).toBeInTheDocument();
  },
};

export const MapVariables: Story = {
  play: async ({ canvasElement, userEvent }) => {
    const canvas = within(canvasElement);
    const mapVariablesTab = await canvas.findByRole("tab", {
      name: /Map Variables/i,
    });
    await userEvent.click(mapVariablesTab);

    const dosingCompartmentA1 = await canvas.findByRole("checkbox", {
      name: /Dosing compartment: A1/i,
    });
    expect(dosingCompartmentA1).toBeInTheDocument();
    expect(dosingCompartmentA1).not.toBeChecked();
    const dosingCompartmentAa = await canvas.findByRole("checkbox", {
      name: /Dosing compartment: Aa/i,
    });
    expect(dosingCompartmentAa).toBeInTheDocument();
    expect(dosingCompartmentAa).toBeChecked();

    const linkedPDVar = await canvas.findByRole("radio", {
      name: /Link to PD: C1/i,
    });
    expect(linkedPDVar).toBeInTheDocument();
    expect(linkedPDVar).toBeChecked();
  },
};

export const SecondaryParameters: Story = {
  play: async ({ canvasElement, userEvent }) => {
    const canvas = within(canvasElement);
    const mapVariablesTab = await canvas.findByRole("tab", {
      name: /Map Variables/i,
    });
    await userEvent.click(mapVariablesTab);

    const checkbox = await canvas.findByRole("checkbox", {
      name: /Secondary Parameters: Ce/i,
    });
    expect(checkbox).toBeInTheDocument();
    await userEvent.click(checkbox);

    const secondaryParametersTab = canvas.getByRole("tab", {
      name: /Secondary Parameters/i,
    });
    await delay(1000);
    await userEvent.click(secondaryParametersTab);

    const timeIntervalsTable = canvas.getByRole("table", {
      name: /Define time intervals/i,
    });
    expect(timeIntervalsTable).toBeInTheDocument();
    const rows = timeIntervalsTable.querySelectorAll("tr");
    expect(rows).toHaveLength(3); // Header row + 2 time intervals

    const addButton = canvas.getByRole("button", { name: /Add/i });
    expect(addButton).toBeInTheDocument();
    await userEvent.click(addButton);

    const startTimeInput =
      await within(timeIntervalsTable).findByDisplayValue("60");
    expect(startTimeInput).toBeInTheDocument();
    const endTimeInput =
      await within(timeIntervalsTable).findByDisplayValue("80");
    expect(endTimeInput).toBeInTheDocument();
  },
};<|MERGE_RESOLUTION|>--- conflicted
+++ resolved
@@ -435,12 +435,6 @@
     expect(lagTimeCheckbox2).toBeChecked();
 
     // Test that the error message has disappeared.
-<<<<<<< HEAD
-    await delay(1000); // Wait for the model to update
-    const mapVariablesTab = await canvas.findByRole("tab", {
-      name: "Map Variables",
-    });
-=======
     const mapVariablesTab = await canvas.findByRole(
       "tab",
       {
@@ -450,7 +444,6 @@
         timeout: 2000, // the default timeout isn't long enough in CI.
       },
     );
->>>>>>> efd83f0e
     expect(mapVariablesTab).toBeInTheDocument();
   },
 };
